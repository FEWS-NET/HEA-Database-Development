--- conflicted
+++ resolved
@@ -1,14 +1,9 @@
-<<<<<<< HEAD
 from inspect import isclass
 
-from django.contrib.auth.models import User
-from django.db.models import ExpressionWrapper, F, FloatField, Q
-from django.db.models.functions import Coalesce, NullIf
-=======
 from django.apps import apps
 from django.contrib.auth.models import User
-from django.db.models import Exists, OuterRef, Q
->>>>>>> d0063293
+from django.db.models import Exists, ExpressionWrapper, F, FloatField, OuterRef, Q
+from django.db.models.functions import Coalesce, NullIf
 from django.utils.text import format_lazy
 from django.utils.translation import gettext_lazy as _
 from django_filters import rest_framework as filters
@@ -21,12 +16,9 @@
 from rest_framework.settings import api_settings
 from rest_framework.viewsets import GenericViewSet
 
-<<<<<<< HEAD
+from common.filters import CaseInsensitiveModelMultipleChoiceFilter
+
 from .enums import AggregationScope
-=======
-from common.filters import CaseInsensitiveModelMultipleChoiceFilter
-
->>>>>>> d0063293
 from .fields import translation_fields
 from .filters import MultiFieldFilter
 from .models import ClassifiedProduct, Country, Currency, UnitOfMeasure, UserProfile
