from pathlib import Path

from django.db import migrations

from common.utils import LoadModelFromDict


class Migration(migrations.Migration):

    dependencies = [
        ("common", "0002_load_countries"),
    ]

    operations = [
<<<<<<< HEAD
        LoadModelFromDict(model="Currency", data=Path(__file__).with_suffix(".txt")),
=======
        LoadModelFromDict(model="Currency", data=os.path.splitext(os.path.abspath(__file__))[0] + ".txt"),
>>>>>>> b1756c48
    ]<|MERGE_RESOLUTION|>--- conflicted
+++ resolved
@@ -1,4 +1,4 @@
-from pathlib import Path
+import os.path
 
 from django.db import migrations
 
@@ -12,9 +12,5 @@
     ]
 
     operations = [
-<<<<<<< HEAD
-        LoadModelFromDict(model="Currency", data=Path(__file__).with_suffix(".txt")),
-=======
         LoadModelFromDict(model="Currency", data=os.path.splitext(os.path.abspath(__file__))[0] + ".txt"),
->>>>>>> b1756c48
     ]