--- conflicted
+++ resolved
@@ -1,4 +1,4 @@
-from pathlib import Path
+import os.path
 
 from django.conf import settings
 from django.db import migrations, models
@@ -13,9 +13,5 @@
     ]
 
     operations = [
-<<<<<<< HEAD
-        LoadModelFromDict(model="Country", data=Path(__file__).with_suffix(".txt")),
-=======
         LoadModelFromDict(model="Country", data=os.path.splitext(os.path.abspath(__file__))[0] + ".txt"),
->>>>>>> b1756c48
     ]