"""
Lookup classes that support data ingestion by matching data in a Pandas DataFrame against
reference data in Django Models.
"""
<<<<<<< HEAD
=======

>>>>>>> 2906f028
import functools
from abc import ABC

import pandas as pd

from .fields import translation_fields
from .models import (
    ClassifiedProduct,
    Country,
    CountryClassifiedProductAliases,
    Currency,
    UnitOfMeasure,
)


class Lookup(ABC):
    """
    Abstract base class for lookups.
    """

    # The Django model that contains the reference data
    model = None

    # The primary key fields for the model being retrieved, typically
    # a single auto-incremented surrogate key named `id`
    id_fields = None

    # The fields passed from the dataframe that are used to constrain the lookup,
    # typically the fields that are foreign keys from the model being looked up to
    # other metadata also present in the source file. The source dataframe should
    # contain the primary key of the parent object in the parent field - not the
    # parent object itself. The parent fields can be specified using Django's
    # double-underscore notation to specify fields from related models. In this case,
    # the source dataframe should contain a column with the name of the actual field,
    # not the full path that includes the related model.
    parent_fields = []

    # If the parent_fields are required, then this class raises an error if they
    # are not present in the source dataframe. This can be set to False in subclasses
    # to allow partial matches using whatever parent fields are available.
    require_parent_fields = True

    # If a match is required, then this class raises an error if the lookup fails
    # to match any rows in the source dataframe. This can be set to False in subclasses
    # where matches are not expected, such as CountryClassifiedProductAliasesLookup.
    require_match = True

    # The fields in the lookup model that are used to lookup the value provided by the dataframe,
    # such as the name, description, aliases, etc.
    lookup_fields = None

    # Use case-insensitive lookups
    case_insensitive: bool = True

    # Ignore leading or trailing spaces in lookups
    strip: bool = True

    # Match the primary key directly
    # Normally this is a good thing, but it might be dangerous for date fields,
    # where an Excel date or other epoch-based date format might accidentally match a primary key
    match_pk: bool = True

    # Queryset Filters
    filters: dict

    # Related models to also instantiate
    related_models = []

    def __init__(self, filters: dict = {}, require_match=None):
        # Make sure we don't have any fields in multiple categories
        assert len(set((*self.id_fields, *self.parent_fields, *self.lookup_fields))) == len(self.id_fields) + len(
            self.parent_fields
        ) + len(self.lookup_fields), "id_fields, parent_fields and lookup_fields must not contain duplicate entries"

        self.composite_key = len(self.id_fields) > 1

        self.filters = filters

        # Override the require_match if necessary
        if require_match is not None:
            self.require_match = require_match

    def get_queryset_columns(self):
        return [*self.lookup_fields, *self.parent_fields, *self.id_fields]

    def get_queryset(self):
        """
        Return a queryset containing just the required fields.

        Typically this returns the various lookup fields (name, aliases, etc.) together with any
        parent fields and the primary key.

        It uses values_list to avoid hydrating a Django model, given that the result will be used
        to instantiate a DataFrame.
        """
        queryset = self.model.objects.filter(**self.filters).values_list(*self.get_queryset_columns())
        return queryset

    @functools.cache
    def get_lookup_df(self):
        """
        Build a dataframe for a model that can be used to lookup the primary key.

        Create a dataframe that contains the primary key, and all the columns that
        can be used to lookup the primary key, e.g. the name, description, aliases, etc.

        Use the queryset.iterator() to prevent Django from caching the queryset, and instead use functools.cache to
        cache the dataframe returned from this function.
        """
        df = pd.DataFrame(list(self.get_queryset().iterator()), columns=self.get_queryset_columns())

        # The primary key should match itself (for most models)!
        if self.match_pk and not self.composite_key:
            df["pk"] = df[self.id_fields[0]]

        # If aliases is in the list of lookup fields then separate it into columns
        if "aliases" in df.columns:
            # Start by replacing None/null alias values with an empty list
            df["aliases"] = df["aliases"].apply(lambda x: x if x else [])
            # Append the aliases as separate columns
            df = pd.concat([df.drop("aliases", axis="columns"), pd.DataFrame(df["aliases"].tolist())], axis="columns")

        return df

    def prepare_lookup_df(self):
        """
        Use DataFrame.melt to create a m:1 lookup table that can be used to lookup
        the search value and retrieve the primary key.
        """
        df = self.get_lookup_df()

        # Melt the non-id columns
        df = df.melt(id_vars=[*self.id_fields, *self.parent_fields], value_name="lookup_key").drop(
            ["variable"], axis="columns"
        )

        # Remove rows with an empty lookup value
        # We need to fillna(False) because pd.NA can't be converted to a boolean.
        df["lookup_key"] = df["lookup_key"].where(df["lookup_key"].fillna(False).astype(bool))
        df = df[~df["lookup_key"].isnull()]

        # Always use a string lookup, because the lookup may be against columns of mixed data types
        df["lookup_key"] = df["lookup_key"].astype(str)

        if self.case_insensitive:
            df["lookup_key"] = df["lookup_key"].str.lower()

        if self.strip:
            df["lookup_key"] = df["lookup_key"].str.strip()

        df = df.drop_duplicates()

        df = df.sort_values(by=[*self.id_fields, *self.parent_fields])

        if not self.composite_key:
            df = df.rename(columns={self.id_fields[0]: "lookup_value"})
        return df

    def do_lookup(
        self,
        df: pd.DataFrame,
        lookup_column: str = None,
        match_column: str = None,
        exact_match: bool = True,
        update: bool = False,
    ):
        """
        Perform the lookup using an existing dataframe.

        Use the columns from an existing dataframe against the lookup dataframe
        to find the matching id field, and add that as a column to the original
        dataframe and return it.

        df: the Pandas DataFrame containing the data we are going to lookup from
        lookup_column: the column in the dataframe that will be compared to the lookup columns to find a match
        match_column: the column in the dataframe that will contain the id of the matched object
        exact_match: the lookup value must match a single instance of the lookup model
        update: update the match column in the dataframe from the lookup matches, but leave existing rows unchanged
            if there isn't a match
        """
        # If the dataframe to match against is empty, then there is no point doing the lookup
        if df.empty:
            raise ValueError(f"{self.__class__.__qualname__} received empty source dataframe")

        if not match_column and self.id_fields in df.columns:
            # Assume an existing column with the same name that we should replace
            match_column = self.id_fields

        # The source dataframe should contain the field name, but the parent field may include a
        # path through related models.
        target_fields = [field.split("__")[-1] for field in self.parent_fields]

        # If we need parent fields to do the lookup, then they must be in the existing DataFrame already.
        if self.require_parent_fields:
            if not set(target_fields).issubset(df.columns):
                raise ValueError(
                    f"{self.__class__.__qualname__} is missing parent column(s): {set(target_fields) - set(df.columns)}"  # NOQA: E501
                )

        # If we are updating, then we also need the match column to already exist
        if update and match_column not in df.columns:
            raise ValueError(f"{self.__class__.__qualname__} is missing match column {match_column}")

        # Set up the fields to match on
        left_fields = [field for field in target_fields if field in df.columns]
        right_fields = [field for field in self.parent_fields if field.split("__")[-1] in df.columns]

        if lookup_column:
            # Always use a string lookup, because the lookup may be against columns of mixed data types
            df["lookup_candidate"] = df[lookup_column].astype(str)

            if self.case_insensitive:
                df["lookup_candidate"] = df["lookup_candidate"].str.lower()

            if self.strip:
                df["lookup_candidate"] = df["lookup_candidate"].str.strip()

            left_fields.append("lookup_candidate")
            right_fields.append("lookup_key")

        # Set up the fields we need in the lookup dataframe
        lookup_fields = ["lookup_value", *right_fields]

        # Get the lookup dataframe, dropping duplicates to eliminate duplicates caused by
        # lookup key and primary key when there isn't actually a lookup_column to need them
        lookup_df = self.prepare_lookup_df()[lookup_fields].drop_duplicates()

        try:
            merge_df = df.merge(lookup_df, how="left", left_on=left_fields, right_on=right_fields)
        except ValueError as e:
            # Mismatched column types
            errors = [f"{self.__class__.__qualname__} has mismatched column dtypes:"]
            for left, right in zip(left_fields, right_fields):
                if df[left].dtype != lookup_df[right].dtype:
                    errors.append(
                        f"Source column {left} with dtype {df[left].dtype} doesn't match lookup column {right} with dtype {lookup_df[right].dtype}"  # NOQA: E501
                    )
            raise ValueError("\n".join(errors)) from e

        # If we didn't match anything, then the set up is probably wrong
        if self.require_match and merge_df["lookup_value"].isnull().values.all():
            errors = []
            errors.append(f"{self.__class__.__qualname__} didn't find any matches:")
            errors.append("Source")
            errors.append(df[left_fields].iloc[:10].to_string(index=False))
            errors.append("Lookup Reference")
            errors.append(lookup_df[right_fields].iloc[:10].to_string(index=False))
            raise ValueError("\n".join(errors))

        # Make sure we didn't add any rows!
        if exact_match and len(merge_df) != len(df):
            columns = [lookup_column if column == "lookup_candidate" else column for column in left_fields]
            duplicates = merge_df[columns + ["lookup_value"]].drop_duplicates()
            duplicates = duplicates.loc[
                ~duplicates["lookup_value"].isnull() & duplicates.duplicated(columns, keep=False)
            ]
            duplicates = duplicates.rename(columns={"lookup_value": match_column})
            raise ValueError(
                f"{self.__class__.__qualname__} found multiple {self.model.__name__} matches for some rows:\n{duplicates.to_string(index=False)}"  # NOQA: E501
            )

        # Keep values from the existing dataframe where we don't have a match
        if update and not merge_df["lookup_value"].empty:
            merge_df["lookup_value"] = merge_df["lookup_value"].mask(
                merge_df["lookup_value"].isnull(), merge_df[match_column]
            )

        if match_column in merge_df.columns:
            merge_df = merge_df.rename(columns={match_column: f"{match_column}_original"})

        merge_df = merge_df.rename(columns={"lookup_value": match_column})

        # Drop redundant columns
        if lookup_column:
            merge_df = merge_df.drop(["lookup_candidate", "lookup_key"], axis="columns")

        return merge_df

    def get_instances(self, df, column, related_models=None):
        """
        Replace the primary key value in a DataFrame column with a model instance
        """
        related_models = related_models or self.related_models
        queryset = self.model.objects.filter(pk__in=df[column].unique())
        if related_models:
            queryset = queryset.select_related(*related_models)
        model_map = {instance.pk: instance for instance in queryset.iterator()}
        df[column] = df[column].map(model_map)
        return df

    @functools.cache
<<<<<<< HEAD
    def get(self, value: str) -> str | None:
=======
    def get(self, value: str, **parent_values) -> str | None:
>>>>>>> 2906f028
        """
        Return the lookup value for a single string, or None if there is no match.

        Used to do a lookup for a single value instead of a dataframe.

        Unlike `do_lookup()` this is a cached property to avoid repeated database queries.
        Note that this cache is per-instance of the Lookup class, so the class should be instantiated outside a loop
        performing repeated lookups:

            lookup = MyLookup()
            for dict_item in very_long_list:
                item["id"] = lookup.get(item["other_name"])
        """
        df = pd.DataFrame({"value": [value]})
<<<<<<< HEAD
        try:
            df = self.do_lookup(df, "value", "result")
            result = df.iloc[0, 1]
=======
        for parent_field in self.parent_fields:
            df[parent_field] = [parent_values[parent_field]]
        try:
            df = self.do_lookup(df, "value", "result")
            result = df.iloc[0, -1]
>>>>>>> 2906f028
            return result if pd.notna(result) else None
        except ValueError:
            return None


class CountryClassifiedProductAliasesLookup(Lookup):
    model = CountryClassifiedProductAliases
    id_fields = ["product__cpc"]
    parent_fields = ["country"]
    lookup_fields = ["aliases"]
    require_match = False

    def get_queryset(self):
        """
        Data Series must be for leaf Products, so filter out Products with children
        """
        queryset = super().get_queryset()
        queryset = queryset.filter(product__numchild=0)
        return queryset


class CountryLookup(Lookup):
    model = Country
    id_fields = ["iso3166a2"]
    lookup_fields = [
        "iso_en_ro_name",
        "iso_en_ro_proper",
        "iso_en_name",
        "iso_fr_name",
        "bgn_name",
        "bgn_proper",
        "bgn_longname",
        "pcgn_name",
        "pcgn_proper",
        "iso3166a3",
        "iso3166n3",
        "aliases",
    ]

    def get_lookup_df(self):
        """
        Build a dataframe for a model that can be used to lookup the primary key.
        """
        df = super().get_lookup_df()

        # Make sure iso3166n3 is represented as an int (e.g. 804) rather than a float (e.g. 804.0).
        # The column is forced to float because Kosovo doesn't have an ISO 3166 N3 code and so is np.nan,
        # which is a float, so the whole column adopts a float dtype.
        df["iso3166n3"] = df["iso3166n3"].astype("Int64")

        return df


class CurrencyLookup(Lookup):
    model = Currency
    id_fields = ["iso4217a3"]
    lookup_fields = [
        "iso4217n3",
        "iso_en_name",
    ]


class ClassifiedProductLookup(Lookup):
    # Note that this class differs from FDW because it doesn't force matching
    # products to be leaf nodes in the tree.  If that behavior is required in
    # HEA, then pass `filters={"numchild": 0}` when instantiating the Lookup.
    model = ClassifiedProduct
    id_fields = ["cpc"]
    lookup_fields = (
        *translation_fields("common_name"),
        *translation_fields("description"),
        "aliases",
        "cpcv2",
        "hs2012",
    )

    def get_lookup_df(self):
        """
        Build a dataframe for a model that can be used to lookup the primary key.

        Create a dataframe that contains the primary key, and all the columns that
        can be used to lookup the primary key, e.g. the name, description, aliases, etc.

        Use the queryset.iterator() to prevent Django from caching the queryset.
        """
        df = super().get_lookup_df()

        # Split hs2012 and cpcv2 into columns
        # Start by replacing None/null alias values with an empty list
        df["cpcv2"] = df["cpcv2"].apply(lambda x: x if x else [])
        df["hs2012"] = df["hs2012"].apply(lambda x: x if x else [])
        # Append the hs2012 codes as separate columns
        df = pd.concat([df.drop("cpcv2", axis="columns"), pd.DataFrame(df["cpcv2"].tolist())], axis="columns")
        df = pd.concat([df.drop("hs2012", axis="columns"), pd.DataFrame(df["hs2012"].tolist())], axis="columns")

        return df

    def prepare_lookup_df(self):
        """
        Remove parent nodes with a single child to avoid spurious multiple match errors.

        Some Classified Product parent nodes have a single child that is the identical to the parent. For example:
            - R015	Edible roots and tubers with high starch or inulin content
              - R0151	Potatoes
                - R01510	Potatoes

        In this case, a search for "potatoes" should return the leaf node, R01510, and ignore the parent R0151. To do
        this we need to remove the R0151 row from the lookup_df, otherwise the search raises:
            ValueError: ClassifiedProductLookup found multiple ClassifiedProduct matches for some rows
        """
        df = super().prepare_lookup_df()
        # Drop any rows where the lookup_key is duplicated but there is another row in the dataframe with the same
        # lookup_value suffixed with "0", which is the convention CPC uses for a parent with a single child.
        unwanted_parents = df[
            (df["lookup_key"].duplicated(keep=False)) & (df["lookup_value"] + "0").isin(df["lookup_value"])
        ]
        df = pd.concat([df, unwanted_parents]).drop_duplicates(keep=False)
        return df


class UnitOfMeasureLookup(Lookup):
    model = UnitOfMeasure
    id_fields = ["abbreviation"]
    lookup_fields = (
        *translation_fields("description"),
        "aliases",
    )<|MERGE_RESOLUTION|>--- conflicted
+++ resolved
@@ -2,10 +2,7 @@
 Lookup classes that support data ingestion by matching data in a Pandas DataFrame against
 reference data in Django Models.
 """
-<<<<<<< HEAD
-=======
-
->>>>>>> 2906f028
+
 import functools
 from abc import ABC
 
@@ -297,11 +294,7 @@
         return df
 
     @functools.cache
-<<<<<<< HEAD
-    def get(self, value: str) -> str | None:
-=======
     def get(self, value: str, **parent_values) -> str | None:
->>>>>>> 2906f028
         """
         Return the lookup value for a single string, or None if there is no match.
 
@@ -316,17 +309,11 @@
                 item["id"] = lookup.get(item["other_name"])
         """
         df = pd.DataFrame({"value": [value]})
-<<<<<<< HEAD
-        try:
-            df = self.do_lookup(df, "value", "result")
-            result = df.iloc[0, 1]
-=======
         for parent_field in self.parent_fields:
             df[parent_field] = [parent_values[parent_field]]
         try:
             df = self.do_lookup(df, "value", "result")
             result = df.iloc[0, -1]
->>>>>>> 2906f028
             return result if pd.notna(result) else None
         except ValueError:
             return None
