"""
Foundational metadata models used for many applications.
"""

import datetime
import inspect
import logging
import operator
from functools import reduce

from django.core import validators
from django.core.cache import cache
from django.core.exceptions import ObjectDoesNotExist, ValidationError
from django.db import models
from django.db.models import CASCADE, Q
from django.utils.encoding import force_str
from django.utils.formats import date_format
from django.utils.timezone import now
from django.utils.translation import get_language
from django.utils.translation import gettext_lazy as _
from model_utils.models import TimeFramedModel, TimeStampedModel
from treebeard.mp_tree import MP_Node, MP_NodeQuerySet

from .fields import (  # noqa: F401
    CodeField,
    DescriptionField,
    NameField,
    PrecisionField,
    TranslatedField,
)

logger = logging.getLogger(__name__)


class ShowQueryVariablesMixin(object):
    """
    Mixin for models.Manager classes that shows the query arguments when a get() query fails
    """

    def get_display_args(self, args_list, args_dict):
        """
        Prepare the query arguments to be displayed in an error message - we
        can't just rely on the unicode conversion for model instances because
        we might end up in an infinite recursion - see https://code.djangoproject.com/ticket/20278
        """
        display_dict = {}
        for index, value in enumerate(args_list):
            if isinstance(value, Q):
                # Represent models as their primary key, rather than their
                # unicode representation
                display_dict["arg%d" % index] = {
                    "connector": value.connector,
                    "children": self.get_display_args(value.children, {}),
                }
            else:
                display_dict["arg%d" % index] = value
        for key, value in args_dict.items():
            if isinstance(value, models.Model):
                # Represent models as their primary key, rather than their
                # unicode representation
                display_dict[key] = value.pk
            else:
                display_dict[key] = value
        return display_dict

    def get(self, *args, **kwargs):
        """
        Provide query parameters in the error message when the get() fails
        """
        try:
            return super().get_queryset().get(*args, **kwargs)
        except self.model.DoesNotExist:
            raise self.model.DoesNotExist(
                "%s matching query does not exist. "
                "Lookup parameters were %s" % (self.model._meta.object_name, self.get_display_args(args, kwargs))
            )
        except self.model.MultipleObjectsReturned as e:
            raise self.model.MultipleObjectsReturned(
                str(e) + " Lookup parameters were %s" % (self.get_display_args(args, kwargs))
            )


class SearchQueryMixin:
    """
    Mixin for models.Manager and query.QuerySet classes that implements a
    generic search filter.
    """

    def search(self, search_term=None, **kwargs):
        """
        Filter based on a search term
        """
        search_filter = self.get_search_filter(search_term, **kwargs)
        queryset = self.filter(search_filter)
        queryset = self.sort_search_results(queryset, search_filter)
        return queryset

    def get_search_filter(self, search_term=None, **kwargs):
        """
        Construct the search criteria. Should be overridden in subclasses.
        """
        raise NotImplementedError

    def sort_search_results(self, queryset, search_filter):
        """
        Provides a hook for sorting the results, so that the best match is
        picked, rather than a random one, during imports. Passes queryset
        so that it can be annotated, eg, with a CASE statement.
        See GeographicUnitManager for an example, and issue HELP-793.
        """
        return queryset


class IdentifierQueryMixin(object):
    """
    Mixin for models.Manager classes that automatically select related models required for identifier fields
    """

    def get_related_models(self, model, prefix="", related_models=None):
        if related_models is None:
            related_models = set()

        for fields in model.ExtraMeta.identifier:
            current_model = model
            fields = fields.split("__")
            last_idx = len(fields)

            if prefix:
                accumulated = [prefix]
            else:
                accumulated = []

            if last_idx > 0:
                last_idx -= 1

            for idx, field in enumerate(fields):
                field = current_model._meta.get_field(field)
                accumulated.append(field.name)
                if field.remote_field:
                    related_model = "__".join(accumulated)
                    related_models.add(related_model)
                    self.get_related_models(field.remote_field.model, related_model, related_models)

                    if idx < last_idx:
                        current_model = field.remote_field.model

        return related_models

    def get_queryset(self):
        qs = super().get_queryset()
        related_models = self.get_related_models(self.model)
        if related_models:
            qs = qs.select_related(*related_models)
        return qs


class IdentifierManager(IdentifierQueryMixin, ShowQueryVariablesMixin, models.Manager):
    """
    Automatically select related models required for identifier fields
    """

    use_for_related_fields = True


# @TODO https://fewsnet.atlassian.net/browse/HEA-26
# We will use Django Model Translation, and fall back to using this class if
# necessary.
class TranslatableModel(models.Model):
    """
    Abstract base class that makes a model translatable, assuming that it
    contains a `name` field.
    """

    es_name = NameField(
        blank=True,
        verbose_name=_("Spanish name"),
        help_text=_("Spanish name if different from the English name"),
    )
    fr_name = NameField(
        blank=True,
        verbose_name=_("French name"),
        help_text=_("French name if different from the English name"),
    )
    pt_name = NameField(
        blank=True,
        verbose_name=_("Portuguese name"),
        help_text=_("Portuguese name if different from the English name"),
    )
    ar_name = NameField(
        blank=True,
        verbose_name=_("Arabic name"),
        help_text=_("Arabic name if different from the English name"),
    )

    def local_name(self):
        """
        Return the translated display name for the model instance.
        """
        language = get_language()
        if language == "es" and self.es_name:
            return self.es_name
        elif language == "fr" and self.fr_name:
            return self.fr_name
        elif language == "pt" and self.pt_name:
            return self.pt_name
        elif language == "ar" and self.ar_name:
            return self.ar_name
        else:
            return _(self.name)

    local_name.short_description = _("local name")

    class Meta:
        abstract = True


# @TODO Should this be in Metadata
class Model(TimeStampedModel):
    """
    An abstract base class model that provides:
    * created and modified timestamps
    * named identifier attributes
    """

    def __init__(self, *args, **kwargs):
        super().__init__(*args, **kwargs)
        # Order by identifier if no other ordering is specified
        if self._meta.ordering == []:
            self._meta.ordering = self.ExtraMeta.identifier

    objects = IdentifierManager()

    class Meta:
        abstract = True

    class ExtraMeta:
        identifier = []

    def __str__(self):
        if self.ExtraMeta.identifier:
            components = []
            for field in self.ExtraMeta.identifier:
                try:
                    component = force_str(getattr(self, field))
                except ObjectDoesNotExist:
                    component = ""
                components.append(component)
            return ": ".join([component for component in components if component])
        elif hasattr(self, "natural_key"):
            return ": ".join([component for component in self.natural_key()])
        else:
            return super().__str__()

    def __repr__(self):
        return "<%s: %s (%s)>" % (self.__class__.__name__, self, self.pk)


class NonOverlappingTimeFramedQuerySet(models.QuerySet):
    """
    Provide a current() method for NonOverlappingTimeFramedModel

    """

    def current(self, as_of_date=None):
        """
        Extends timeframed to return a single record (normally called from a
        parent model on a set of children

        """
        try:
            return self.filter_current(as_of_date).get()
        except self.model.DoesNotExist:
            return None
        except self.model.MultipleObjectsReturned:
            raise self.model.MultipleObjectsReturned(
                "There is more than one current %s for %s"
                % (self.model._meta.verbose_name, as_of_date.isoformat() if as_of_date else "now")
            )

    def filter_current(self, as_of_date=None):
        """
        Return a queryset filtered to the records that are current/active as of the date specified.
        """
        start = self.model.get_start_field()
        end = self.model.get_end_field()
        if not as_of_date:
            # need to test specifically for DateTimeField because it inherits from DateField
            as_of_date = (
                now() if isinstance(self.model._meta.get_field(end), models.DateTimeField) else datetime.date.today()
            )
        # Criteria: A current record is one whose start date is in the past OR null
        # AND whose end date is in the future OR null
        current_queryset = self.filter(
            (Q(**{"%s__lte" % start: as_of_date}) | Q(**{"%s__isnull" % start: True}))
            & (Q(**{"%s__gte" % end: as_of_date}) | Q(**{"%s__isnull" % end: True}))
        )
        return current_queryset

    def current_all(self, as_of_date=None):
        """
        Return all the records that are current/active as of the date specified.
        """
        return self.filter_current(as_of_date).all()


class NonOverlappingTimeFramedManager(models.Manager.from_queryset(NonOverlappingTimeFramedQuerySet)):
    """
    Provide a current() method for NonOverlappingTimeFramedModel

    """

    use_for_related_fields = True


class NonOverlappingMixin(models.Model):
    """
    A mixin that provides additional validation that a timeframe or date range
    is non-overlapping. Only a single pair of start and end field is supported.
    """

    def __init__(self, *args, **kwargs):
        super().__init__(*args, **kwargs)
        # Order by end date within the non-overlapping fields if no other ordering is specified
        if self._meta.ordering == []:
            self._meta.ordering = self.ExtraMeta.non_overlapping + [
                self.get_end_field(),
                self.get_start_field(),
            ]
        if not hasattr(self.ExtraMeta, "identifier"):
            self.ExtraMeta.identifer = self.ExtraMeta.non_overlapping + [self.get_start_field()]

    @classmethod
    def get_start_field(cls):
        return getattr(cls.ExtraMeta, "start_field", "start")

    @classmethod
    def get_end_field(cls):
        return getattr(cls.ExtraMeta, "end_field", "end")

    def get_start(self):
        """
        Get the value of the start of the period, using reduce to traverse models
        """
        return reduce(getattr, [self] + self.get_start_field().split("__"))

    def get_end(self):
        """
        Get the value of the end of the period, using reduce to traverse models
        """
        return reduce(getattr, [self] + self.get_end_field().split("__"))

    def expire(self):
        setattr(
            self,
            self.get_end_field(),
            now()
            if isinstance(self._meta.get_field(self.get_end_field()), models.DateTimeField)
            else datetime.date.today(),
        )
        self.save()

    def clean(self):
        """
        Validate that the End is greater than Start. Also, validate that this
        range doesn't overlap any existing range.
        """
        start = self.get_start()
        end = self.get_end()
        if start and end and end < start:
            raise ValidationError(_("The End of the period must be on or after the Start"))

        parent_models = [
            base_class for base_class in inspect.getmro(self.__class__) if issubclass(base_class, NonOverlappingMixin)
        ]

        non_overlapping_fields = set()
        for parent_model in parent_models:
            for fieldname in parent_model.ExtraMeta.non_overlapping:
                # m2m fields are not supported.
                assert not isinstance(self._meta.get_field(fieldname), models.ManyToManyField)
                # For a foreign key we want to check the id attribute rather
                # than the object since it's always guaranteed to exist.
                # In contrast, if you tried to access an unassigned foreign key
                # object you would get a model.DoesNotExist exception.
                if isinstance(self._meta.get_field(fieldname), models.ForeignKey):
                    fieldname += "_id"
                non_overlapping_fields.add(fieldname)

        evaluation_queryset = self._meta.model.objects.all()
        if not non_overlapping_fields:
            evaluation_queryset = evaluation_queryset.none()

        if not start:
            if isinstance(self._meta.get_field(self.get_start_field()), models.DateTimeField):
                start = datetime.datetime.min
            else:
                start = datetime.date.min
        if not end:
            if isinstance(self._meta.get_field(self.get_end_field()), models.DateTimeField):
                end = datetime.datetime.max
            else:
                end = datetime.date.max

        # We can exclude all the non-matching rows and see what's left
        # We don't have an overlap if the other range is entirely before
        # this range, or if this range is entirely before the other range
        condition = {fieldname: getattr(self, fieldname) for fieldname in non_overlapping_fields}
        evaluation_queryset = evaluation_queryset.filter(**condition)

        condition = {self.get_end_field() + "__lt": start}
        evaluation_queryset = evaluation_queryset.exclude(**condition)

        condition = {self.get_start_field() + "__gt": end}
        evaluation_queryset = evaluation_queryset.exclude(**condition)

        if self.pk:
            # The record is also in the queryset, so exclude it.
            evaluation_queryset = evaluation_queryset.exclude(pk=self.pk)

        if evaluation_queryset.count():
            raise ValidationError(
                _(
                    "%(class)s %(pk)s (%(instance)s) has the same %(non_overlapping_fields)s and has a period that overlaps %(start)s to %(end)s"  # NOQA: E501
                ),
                code="overlapping_timeframe",
                params={
                    "class": self._meta.verbose_name.title(),
                    "pk": evaluation_queryset[0].pk,
                    "instance": str(evaluation_queryset[0]),
                    "non_overlapping_fields": "{} and {}".format(
                        ", ".join(list(non_overlapping_fields)[:-1]),
                        list(non_overlapping_fields)[-1],
                    )
                    if len(non_overlapping_fields) > 1
                    else list(non_overlapping_fields)[0],
                    "start": start,
                    "end": end,
                },
            )

        super().clean()

    def save(self, *args, **kwargs):
        """
        Ensure that custom validation is applied
        """
        self.full_clean(
            exclude=[field.name for field in self._meta.fields if isinstance(field, models.ForeignKey)],
            validate_unique=False,
        )
        super().save(*args, **kwargs)

    objects = NonOverlappingTimeFramedManager()

    class Meta:
        abstract = True

    class ExtraMeta:
        non_overlapping = (
            []
        )  # This must be set on concrete models to a list of fields within which periods cannot overlap
        start_field = "start"
        end_field = "end"


class NonOverlappingTimeFramedModel(NonOverlappingMixin, TimeFramedModel):
    """
    An abstract base class model that provides ``start``
    and ``end`` fields to record a timeframe.

    Provides additional validation that the timeframe is non-overlapping
    """

    class Meta:
        abstract = True

    def date_label(self):
        """
        Get a label that describes the validity period of the version
        """
        if not self.start and not self.end:
            date_text = _("Open Ended")
        elif self.start and not self.end:
            date_text = _("From %(start)s") % {
                "start": date_format(self.start, format="SHORT_DATE_FORMAT", use_l10n=True)
            }
        elif self.end and not self.start:
            date_text = _("Until %(end)s") % {"end": date_format(self.end, format="SHORT_DATE_FORMAT", use_l10n=True)}
        else:
            date_text = _("%(start)s - %(end)s") % {
                "start": date_format(self.start, format="SHORT_DATE_FORMAT", use_l10n=True),
                "end": date_format(self.end, format="SHORT_DATE_FORMAT", use_l10n=True),
            }
        return date_text


class NonOverlappingDateFramedModel(NonOverlappingMixin, models.Model):
    """
    An abstract base class model that provides ``start``
    and ``end`` fields to record a date range.

    Provides additional validation that the date range is non-overlapping
    """

    start = models.DateField(verbose_name=_("start"), null=True, blank=True)
    end = models.DateField(verbose_name=_("end"), null=True, blank=True)

    class Meta:
        abstract = True

    def date_label(self):
        """
        Get a label that describes the validity period of the version
        """
        if not self.start and not self.end:
            date_text = _("Open Ended")
        elif self.start and not self.end:
            date_text = _("From %(start)s") % {
                "start": date_format(self.start, format="SHORT_DATE_FORMAT", use_l10n=True)
            }
        elif self.end and not self.start:
            date_text = _("Until %(end)s") % {"end": date_format(self.end, format="SHORT_DATE_FORMAT", use_l10n=True)}
        else:
            date_text = _("%(start)s - %(end)s") % {
                "start": date_format(self.start, format="SHORT_DATE_FORMAT", use_l10n=True),
                "end": date_format(self.end, format="SHORT_DATE_FORMAT", use_l10n=True),
            }
        return date_text


class Country(models.Model):
    """
    A Country (or dependent territory or special area of geographical interest) included in ISO 3166.
    """

    iso3166a2 = models.CharField(max_length=2, primary_key=True, verbose_name="ISO 3166-1 Alpha-2")
    name = NameField(max_length=200, unique=True)
    iso3166a3 = models.CharField(max_length=3, unique=True, verbose_name="ISO 3166-1 Alpha-3")
    iso3166n3 = models.IntegerField(
        unique=True,
        blank=True,
        null=True,
        validators=[validators.MinValueValidator(1), validators.MaxValueValidator(999)],
        verbose_name="ISO 3166-1 Numeric",
    )
    iso_en_name = models.CharField(
        max_length=200,
        unique=True,
        verbose_name="ISO English ASCII name",
        help_text=_(
            "The name of the Country approved by the ISO 3166 Maintenance Agency with accented characters replaced by their ASCII equivalents"  # NOQA: E501
        ),
    )
    iso_en_proper = models.CharField(
        max_length=200,
        verbose_name="ISO English ASCII full name",
        help_text=_(
            "The full formal name of the Country approved by the ISO 3166 Maintenance Agency with accented characters replaced by their ASCII equivalents"  # NOQA: E501
        ),
    )
    iso_en_ro_name = models.CharField(
        max_length=200,
        unique=True,
        verbose_name="ISO English name",
        help_text=_("The name of the Country approved by the ISO 3166 Maintenance Agency"),
    )
    iso_en_ro_proper = models.CharField(
        max_length=200,
        verbose_name="ISO English full name",
        help_text=_("The full formal name of the Country approved by the ISO 3166 Maintenance Agency"),
    )
    iso_fr_name = models.CharField(
        max_length=200,
        verbose_name=_("ISO French name"),
        help_text=_("The name in French of the Country approved by the ISO 3166 Maintenance Agency"),
    )
    iso_fr_proper = models.CharField(
        max_length=200,
        verbose_name=_("ISO French full name"),
        help_text=_("The full formal name in French of the Country approved by the ISO 3166 Maintenance Agency"),
    )
    iso_es_name = models.CharField(
        max_length=200,
        verbose_name=_("ISO Spanish name"),
        help_text=_("The name in Spanish of the Country approved by the ISO 3166 Maintenance Agency"),
    )

    def __str__(self):
        return self.iso_en_ro_name if self.iso_en_ro_name else ""

    class Meta:
        verbose_name = _("Country")
        verbose_name_plural = _("Countries")


# @TODO Should this be in Metadata and if so, should it be a Unit of Measure
# Roger: probably not because it has additional attributes (iso4217n3) and/or
# because money isn't necessarily an item in the same way as maize or school fees
# are, if we aren't using a Transfer-based model.
class Currency(models.Model):
    """
    A monetary unit in common use and included in ISO 4217.
    """

    iso4217a3 = models.CharField(max_length=20, primary_key=True, verbose_name="ISO 4217 Alpha-3")
    iso4217n3 = models.IntegerField(unique=True, verbose_name="ISO 4217 Numeric", blank=True, null=True)
    iso_en_name = models.CharField(max_length=200, verbose_name=_("name"))

    class Meta:
        verbose_name = _("Currency")
        verbose_name_plural = _("Currencies")

    def __str__(self):
        return self.iso4217a3

    class ExtraMeta:
        identifier = ["iso4217a3"]


class ClassifiedProductQuerySet(SearchQueryMixin, MP_NodeQuerySet):
    """
    Extends MP_NodeQuerySet with custom search method
    """

    def get_search_filter(self, search_term):
        # The product should be either a name, or a string code,
        # but could (incorrectly) be an int or a float from a poorly
        # formatted Excel file
        # It could also be a combined code and description
        if isinstance(search_term, float):
            search_term = int(search_term)
        if isinstance(search_term, int):
            search_term = str(search_term)
        parts = []
        for part in search_term.split(" - "):
            parts.append(
                Q(cpc__iexact=part)
                | Q(description_en__iexact=part)
                | Q(description_pt__iexact=part)
                | Q(description_es__iexact=part)
                | Q(description_fr__iexact=part)
                | Q(description_ar__iexact=part)
                | Q(common_name_en__iexact=part)
                | Q(common_name_pt__iexact=part)
                | Q(common_name_es__iexact=part)
                | Q(common_name_fr__iexact=part)
                | Q(common_name_ar__iexact=part)
                | Q(scientific_name__iexact=part)
                | Q(per_country_aliases__aliases__contains=[part.lower()])
                | Q(aliases__contains=[part.lower()])
                | Q(cpcv2__contains=[part])
                | Q(hs2012__contains=[part])
            )
        return reduce(operator.and_, parts)

    def search(self, search_term=None, **kwargs):
        """
        Filter based on a search term.

        Need to apply distinct to the filter results because country-level aliases may introduce duplicates.
        """
        return super().search(search_term, **kwargs).distinct()


class UnitOfMeasureQuerySet(SearchQueryMixin, models.QuerySet):
    """
    Extends QuerySet with custom search method
    """

    def get_search_filter(self, search_term):
        return (
            Q(abbreviation__iexact=search_term)
            | Q(description_en__iexact=search_term)
            | Q(description_pt__iexact=search_term)
            | Q(description_es__iexact=search_term)
            | Q(description_fr__iexact=search_term)
            | Q(description_ar__iexact=search_term)
            | Q(aliases__contains=[search_term.lower()])
        )


class UnitOfMeasure(Model):
    """
    A Unit of Measure, such as kilogram, litre or metre.
    """

    # Unit Of Measure Types
    WEIGHT = "Weight"
    VOLUME = "Volume"
    ITEM = "Item"
    AREA = "Area"
    YIELD = "Yield"
    PERCENTAGE = "Percentage"
    LENGTH = "Length"
    UNIT_TYPE_CHOICES = (
        (WEIGHT, _("Weight")),
        (VOLUME, _("Volume")),
        (ITEM, _("Item")),
        (AREA, _("Area")),
        (YIELD, _("Yield")),
        (PERCENTAGE, _("Percentage")),
        (LENGTH, _("Length")),
    )
    abbreviation = models.CharField(max_length=12, primary_key=True, verbose_name=_("abbreviation"))
    unit_type = models.CharField(max_length=10, choices=UNIT_TYPE_CHOICES, verbose_name=_("unit type"))
    description = TranslatedField(DescriptionField())
    aliases = models.JSONField(
        blank=True,
        null=True,
        verbose_name=_("aliases"),
        help_text=_("A list of alternate names for the product."),
    )

    objects = IdentifierManager.from_queryset(UnitOfMeasureQuerySet)()

    def calculate_fields(self):
        # Ensure that aliases are lowercase and don't contain duplicates
        if self.aliases:
            self.aliases = list(sorted(set([alias.strip().lower() for alias in self.aliases if alias.strip()])))

    def save(self, *args, **kwargs):
        self.calculate_fields()
        super().save(*args, **kwargs)

    class Meta:
        verbose_name = _("Unit of Measure")
        verbose_name_plural = _("Units of Measure")

    class ExtraMeta:
        identifier = ["description_en"]

    def __str__(self):
        # Use locale-sensitive property getter for UI, eg, translated drop-downs
        return self.description


class UnitOfMeasureConversionManager(models.Manager):
    def get_conversion_factor(self, from_unit, to_unit):
        """
        Return the conversion factor from "from_unit" to "to_unit".

        This method caches the query result to improve performance

        * If the units are the same then return 1
        * Otherwise, try to find a direct conversion factor between the two units.
        * If there is no direct conversion factor then try to find an inverse
          conversion factor by reversing the from and to units and returning
          the inverse of that conversion factor
        * If there is no inverse conversion factor either, then attempt to
          compute a conversion facor by using the common intermediate unit for
          that dimension of measure e.g. kilogram for WEIGHT, litre for VOLUME,
          Individual Item for ITEM.
        """
        # Use string comparison because each Unit could be a string or a UnitOfMeasure instance
        from_unit_pk = from_unit.pk if isinstance(from_unit, UnitOfMeasure) else from_unit
        to_unit_pk = to_unit.pk if isinstance(to_unit, UnitOfMeasure) else to_unit
        if (
            not from_unit_pk
            or not to_unit_pk
            or not isinstance(from_unit, (UnitOfMeasure, str))
            or not isinstance(to_unit, (UnitOfMeasure, str))
        ):
            raise self.model.DoesNotExist("UnitOfMeasureConversions must have a From Unit and a To Unit")
        if from_unit_pk == to_unit_pk:
            return 1
        key = "~".join(
            ["convert_unit", from_unit_pk.replace(" ", "_"), to_unit_pk.replace(" ", "_")]
        )  # Cache keys can't contain spaces
        conversion_factor = cache.get(key)
        if not conversion_factor:
            try:
                # Try a direct conversion factor
                conversion = self.get(from_unit=from_unit, to_unit=to_unit)
                conversion_factor = conversion.conversion_factor
            except self.model.DoesNotExist:
                try:
                    # Try an inverse conversion factor
                    conversion = self.get(from_unit=to_unit, to_unit=from_unit)
                    conversion_factor = 1 / conversion.conversion_factor
                except self.model.DoesNotExist:
                    # We need the actual units now, not a string pk, so we can check the unit_type
                    if not isinstance(from_unit, UnitOfMeasure):
                        from_unit = UnitOfMeasure.objects.get(pk=from_unit)
                    if not isinstance(to_unit, UnitOfMeasure):
                        to_unit = UnitOfMeasure.objects.get(pk=to_unit)
                    # Still no match, try to compute a conversion factor
                    # through a common intermediate unit
                    inter_unit = None
                    if from_unit.unit_type == to_unit.unit_type == UnitOfMeasure.WEIGHT:
                        # Use Kilogram as intermediate
                        inter_unit = UnitOfMeasure.objects.get(abbreviation="kg")
                    elif from_unit.unit_type == to_unit.unit_type == UnitOfMeasure.VOLUME:
                        # Use Litre as intermediate
                        inter_unit = UnitOfMeasure.objects.get(abbreviation="L")
                    elif from_unit.unit_type == to_unit.unit_type == UnitOfMeasure.ITEM:
                        # Use Individual Item as intermediate
                        inter_unit = UnitOfMeasure.objects.get(abbreviation="ea")
                    if (
                        inter_unit and from_unit != inter_unit and to_unit != inter_unit
                    ):  # necessary to avoid infinite recursion
                        try:
                            conversion_factor = self.get_conversion_factor(
                                from_unit, inter_unit
                            ) * self.get_conversion_factor(inter_unit, to_unit)
                        except self.model.DoesNotExist:
                            # Save as a result rather than raise the error so that the result can be cached
                            conversion_factor = self.model.DoesNotExist
                    else:
                        # Save as a result rather than raise the error so that the result can be cached
                        conversion_factor = self.model.DoesNotExist
            timeout = (60 * 60) if conversion_factor == self.model.DoesNotExist else (24 * 60 * 60)
            cache.set(key, conversion_factor, timeout)
        if conversion_factor == self.model.DoesNotExist:
            # If there is no conversion factor then raise the error
            raise self.model.DoesNotExist(
                "There is no valid direct, inverse or intermediate conversion factor for converting from %s to %s"
                % (from_unit, to_unit)
            )
        return conversion_factor


class UnitOfMeasureConversion(Model):
    """
    A conversion from one :class:`common.models.UnitOfMeasure` to another, such as from kilogram to
    pound, or from metre to foot.

    """

    from_unit = models.ForeignKey(
        UnitOfMeasure,
        verbose_name=_("from unit"),
        db_column="from_unit_code",
        related_name="from_conversions",
        on_delete=CASCADE,
    )
    to_unit = models.ForeignKey(
        UnitOfMeasure,
        verbose_name=_("to unit"),
        db_column="to_unit_code",
        related_name="to_conversions",
        on_delete=CASCADE,
    )
    conversion_factor = models.DecimalField(max_digits=38, decimal_places=12, verbose_name=_("conversion factor"))

    objects = UnitOfMeasureConversionManager()

    class Meta:
        verbose_name = _("Unit of Measure Conversion")
        verbose_name_plural = _("Unit of Measure Conversions")
        constraints = [
            models.UniqueConstraint(
                fields=["from_unit", "to_unit"], name="common_unitofmeasureconv_from_unit_code_to_unit_code_uniq"
            )
        ]

    class ExtraMeta:
        identifier = ["from_unit", "to_unit"]

    def clean(self):
        """
        Conversions have to be of the same unit type.

        Conversion across unit types, e.g. Litres to Kilograms are possible,
        but are dependent on the product being converted, which is not
        supported at the moment.
        """
        super().clean()
        if self.from_unit_id and self.to_unit_id:
            from_unit = self.from_unit
            to_unit = self.to_unit
            if from_unit.unit_type != to_unit.unit_type:
                raise ValidationError(
                    _(
                        "From unit and to unit must have the same unit type, expected unit is of type "
                        "%(from_unit_type)s" % {"from_unit_type": from_unit.unit_type}
                    )
                )

    def save(self, *args, **kwargs):
        self.full_clean()
        super().save(*args, **kwargs)


class ClassifiedProduct(MP_Node, Model):
    """
    A product such as a commodity or service classified using UN CPC v2 codes.

    See http://unstats.un.org/unsd/cr/registry/cpc-2.asp for more information
    """

    # Note that we call the code cpc rather than cpcv21 so that we can upgrade to cpc v3 in due course without
    # needing to refactor.
    cpc = models.CharField(
        max_length=8,
        primary_key=True,
<<<<<<< HEAD
        verbose_name="CPC V2",
        help_text=_(
            "classification structure of products based on the UN’s Central Product Classification rules,"
            " prefixed with R, L, P or S, a letter indicating whether the Product is Raw agricultural output,"
            " Live animals, a Processed product or a Service."
        ),
=======
        verbose_name=_("CPC v2.1"),
        help_text="classification structure of products based on version 2.1 of the UN’s Central Product"
        " Classification rules, prefixed with R, L, P or S, a letter indicating whether the Product is Raw"
        " agricultural output, Live animals, a Processed product or a Service.",
>>>>>>> 3b078196
    )
    description = TranslatedField(models.CharField(max_length=800, verbose_name=_("description")))
    common_name = TranslatedField(NameField(blank=True, verbose_name=_("common name")))
    aliases = models.JSONField(
        blank=True,
        null=True,
        verbose_name=_("aliases"),
        help_text=_("A list of alternate names for the product."),
    )
    # FDW has not upgraded to CPC v2.1 yet, so store the CPC v2 codes to enable lookups
    cpcv2 = models.JSONField(
        blank=True,
        null=True,
        verbose_name=_("CPC v2"),
        help_text="classification structure of products based on version 2 of the UN’s Central Product"
        " Classification rules, prefixed with R, L, P or S, a letter indicating whether the Product is Raw"
        " agricultural output, Live animals, a Processed product or a Service.",
    )
    # Note that we store and look up HS2012 values as xxxx.yy, e.g. Durum Wheat is 1001.19 rather than 100119,
    # because it avoids confusion between the CPC code and HS2012 codes.
    hs2012 = models.JSONField(
        blank=True,
        null=True,
        verbose_name=_("HS2012"),
        help_text=_(
            "The 6-digit codes for the Product in the Harmonized Commodity Description and Coding System (HS), "
            "stored as XXXX.YY "
        ),
    )
    scientific_name = models.CharField(max_length=100, verbose_name="scientific name", blank=True, null=True)

    unit_of_measure = models.ForeignKey(
        UnitOfMeasure,
        db_column="unit_code",
        blank=True,
        null=True,
        on_delete=models.PROTECT,
        verbose_name=_("Unit of Measure"),
    )
    kcals_per_unit = models.PositiveSmallIntegerField(blank=True, null=True, verbose_name=_("Kcals per Unit"))

    objects = IdentifierManager.from_queryset(ClassifiedProductQuerySet)()

    def display_name(self):
        """
        Return the English display name for the Classified Product.
        """
        if self.common_name:
            return self.common_name
        elif len(self.description) < 60:
            return self.description
        else:
            return self.description[:60] + "..."

    display_name.short_description = _("name")

    def __str__(self):
        return "%s / %s" % (self.cpc, self.display_name())

    def calculate_fields(self):
        """
        Ensure that aliases & hs2012 are lowercase and don't contain duplicates
        """
        if self.aliases:
            self.aliases = list(set([alias.lower() for alias in self.aliases if alias]))
        if self.hs2012:
            self.hs2012 = list(set([code.lower() for code in self.hs2012 if code]))

    def save(self, *args, **kwargs):
        self.calculate_fields()
        super().save(*args, **kwargs)

    class Meta:
        verbose_name = _("Product")
        verbose_name_plural = _("Products")
        ordering = ()  # Required for correct ordering of Treebeard subclasses

    class ExtraMeta:
        identifier = ["cpc", "description_en"]


class CountryClassifiedProductAliases(Model):
    """
    Country-specific aliases for a :class:`.ClassifiedProduct`
    """

    country = models.ForeignKey(Country, db_column="country_code", verbose_name=_("country"), on_delete=CASCADE)
    product = models.ForeignKey(
        ClassifiedProduct,
        db_column="product_code",
        verbose_name=_("Product"),
        related_name="per_country_aliases",
        on_delete=CASCADE,
    )
    # @TODO Do we use this approach for compatibility with FDW and reuse of Lookups
    # or do we use the Tranlsation approach with a separate table (and what will that do for country-specific aliases)
    # or do we use a variation of FDW only with JSONField to maintain database independence.
    # aliases = ArrayField(models.CharField(max_length=60), verbose_name=_("aliases"))

    class Meta:
        verbose_name = _("Country Classified Product Alias")
        verbose_name_plural = _("Country Classified Product Aliases")
        constraints = [
            models.UniqueConstraint(
                fields=["country", "product"], name="common_countryclassified_country_code_product_code_uniq"
            )
        ]<|MERGE_RESOLUTION|>--- conflicted
+++ resolved
@@ -893,19 +893,10 @@
     cpc = models.CharField(
         max_length=8,
         primary_key=True,
-<<<<<<< HEAD
-        verbose_name="CPC V2",
-        help_text=_(
-            "classification structure of products based on the UN’s Central Product Classification rules,"
-            " prefixed with R, L, P or S, a letter indicating whether the Product is Raw agricultural output,"
-            " Live animals, a Processed product or a Service."
-        ),
-=======
         verbose_name=_("CPC v2.1"),
         help_text="classification structure of products based on version 2.1 of the UN’s Central Product"
         " Classification rules, prefixed with R, L, P or S, a letter indicating whether the Product is Raw"
         " agricultural output, Live animals, a Processed product or a Service.",
->>>>>>> 3b078196
     )
     description = TranslatedField(models.CharField(max_length=800, verbose_name=_("description")))
     common_name = TranslatedField(NameField(blank=True, verbose_name=_("common name")))
