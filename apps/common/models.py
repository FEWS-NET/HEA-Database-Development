--- conflicted
+++ resolved
@@ -573,9 +573,6 @@
         verbose_name=_("ISO Spanish name"),
         help_text=_("The name in Spanish of the Country approved by the ISO 3166 Maintenance Agency"),
     )
-
-    def __str__(self):
-        return "%s" % (self.name)
 
     class Meta:
         verbose_name = _("Country")
@@ -691,10 +688,7 @@
         """
         Ensure that aliases are lowercase and don't contain duplicates
         """
-<<<<<<< HEAD
-=======
         # @TODO uncomment this when aliases get decision
->>>>>>> 90964edf
         # if self.aliases:
         #     self.aliases = list(set([alias.lower() for alias in self.aliases if alias]))
 
