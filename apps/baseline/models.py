--- conflicted
+++ resolved
@@ -1,8 +1,6 @@
 """
 Models for managing HEA Baseline Surveys
 """
-from datetime import datetime
-
 from django.contrib.gis.db import models
 from django.core.exceptions import ValidationError
 from django.core.validators import MaxValueValidator, MinValueValidator
@@ -1120,99 +1118,6 @@
         validators=[MaxValueValidator(365), MinValueValidator(1)], verbose_name=_("End Day")
     )
 
-<<<<<<< HEAD
-    def start_month(self):
-        return self.get_month_from_day_number(self.start)
-
-    def end_month(self):
-        return self.get_month_from_day_number(self.end)
-
-    def get_month_from_day_number(self, day_number):
-        _date = datetime.date(self.livelihood_zone_baseline.reference_year_start_date.year(), 1, 1).fromordinal(
-            day_number
-        )
-        return _date.month
-
-    # @TODO Do any of these offer advantages, that aren't easily achieved
-    # using calculated fields or queryset or serializer methods?
-    """
-    # OR
-
-    start = models.PositiveSmallIntegerField(
-        choices=MONTHS.items(), validators=[MaxValueValidator(12), MinValueValidator(1)], verbose_name=_("Start Month")
-    )
-    end = models.PositiveSmallIntegerField(
-        choices=MONTHS.items(), validators=[MaxValueValidator(12), MinValueValidator(1)], verbose_name=_("End Month")
-    )
-
-    # OR
-
-    # One row per month:
-    month = models.PositiveSmallIntegerField(
-        choices=MONTHS.items(), validators=[MaxValueValidator(12), MinValueValidator(1)], verbose_name=_("Month")
-    )
-
-    # OR
-
-    # One column per month.
-    # Pros: Easy to add up the  numbers by month required for the seasonal calendar summary, easy to explain
-    # Cons: It is a denormalization - the "correct" model is a table for ActivityMonth
-    january = models.BooleanField(
-        default=False, verbose_name=_("January"), help_text=_("Is the activity undertaken in January?")
-    )
-    february = models.BooleanField(
-        default=False, verbose_name=_("February"), help_text=_("Is the activity undertaken in February?")
-    )
-    march = models.BooleanField(
-        default=False, verbose_name=_("March"), help_text=_("Is the activity undertaken in March?")
-    )
-    april = models.BooleanField(
-        default=False, verbose_name=_("April"), help_text=_("Is the activity undertaken in April?")
-    )
-    may = models.BooleanField(default=False, verbose_name=_("May"), help_text=_("Is the activity undertaken in May?"))
-    june = models.BooleanField(
-        default=False, verbose_name=_("June"), help_text=_("Is the activity undertaken in June?")
-    )
-    july = models.BooleanField(
-        default=False, verbose_name=_("July"), help_text=_("Is the activity undertaken in July?")
-    )
-    august = models.BooleanField(
-        default=False, verbose_name=_("August"), help_text=_("Is the activity undertaken in August?")
-    )
-    september = models.BooleanField(
-        default=False, verbose_name=_("September"), help_text=_("Is the activity undertaken in September?")
-    )
-    october = models.BooleanField(
-        default=False, verbose_name=_("October"), help_text=_("Is the activity undertaken in October?")
-    )
-    november = models.BooleanField(
-        default=False, verbose_name=_("November"), help_text=_("Is the activity undertaken in November?")
-    )
-    december = models.BooleanField(
-        default=False, verbose_name=_("December"), help_text=_("Is the activity undertaken in December?")
-    )
-
-    # OR
-
-    # Array field that contains the months:
-    # Pros - less wordy
-    # Cons - harder to validate, or aggregate, or display, and not database independent
-    months = ArrayField(
-        models.PositiveSmallIntegerField(validators=[MaxValueValidator(12), MinValueValidator(1)]),
-        verbose_name=_("Months"),
-        help_text=_("Months the activity is undertaken in"),
-    )
-
-    # OR
-
-    # Array of booleans, same pros and cons, marginally easier to aggregate
-    months = ArrayField(
-        models.BooleanField(), size=12, verbose_name=_("Months"), help_text=_("Months the activity is undertaken in")
-    )
-    """
-
-=======
->>>>>>> 94e01eb6
     def calculate_fields(self):
         self.livelihood_zone_baseline = self.seasonal_activity.livelihood_zone_baseline
 
