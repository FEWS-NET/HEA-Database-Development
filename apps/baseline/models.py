--- conflicted
+++ resolved
@@ -2104,7 +2104,6 @@
         verbose_name_plural = _("Market Prices")
 
 
-<<<<<<< HEAD
 class SeasonalProductionPerformanceManager(common_models.IdentifierManager):
     def get_by_natural_key(
         self,
@@ -2123,9 +2122,6 @@
         )
 
 
-# @TODO Ask Save what to call this
-=======
->>>>>>> 91517a04
 class SeasonalProductionPerformance(common_models.Model):
     """
     Relative production performance experienced in a specific season / year.
