"""
Models for managing HEA Baseline Surveys
"""
<<<<<<< HEAD
import numbers
=======
>>>>>>> 90b2fdfe

from django.contrib.gis.db import models
from django.core.exceptions import ValidationError
from django.core.validators import MaxValueValidator, MinValueValidator
from django.utils.translation import gettext_lazy as _
from model_utils.managers import InheritanceManager

import common.models as common_models
from common.models import (
    ClassifiedProduct,
    Country,
    Currency,
    UnitOfMeasure,
    UnitOfMeasureConversion,
)
from common.utils import get_month_from_day_number
from metadata.models import (
    HazardCategory,
    LivelihoodActivityScenario,
    LivelihoodCategory,
    LivelihoodStrategyType,
    Market,
    Season,
    SeasonalActivityType,
    WealthCategory,
    WealthCharacteristic,
)


class SourceOrganization(common_models.Model):
    """
    An Organization that provides HEA Baselines.
    """

    name = common_models.NameField(max_length=200, unique=True)
    full_name = common_models.NameField(verbose_name=_("full name"), max_length=300, unique=True)
    description = common_models.DescriptionField()

    class Meta:
        verbose_name = _("Source Organization")
        verbose_name_plural = _("Source Organizations")

    class ExtraMeta:
        identifier = ["name"]


class LivelihoodZone(common_models.Model):
    """
    A geographical area within a Country in which people share broadly the same
    patterns of access to food and income, and have the same access to markets.
    """

    code = models.CharField(
        max_length=25,
        verbose_name=_("code"),
        primary_key=True,
        help_text=_("Primary identifier for the Livelihood Zone"),
    )
    name = common_models.NameField()
    description = common_models.DescriptionField()
    country = models.ForeignKey(Country, verbose_name=_("Country"), db_column="country_code", on_delete=models.PROTECT)

    class Meta:
        verbose_name = _("Livelihood Zone")
        verbose_name_plural = _("Livelihood Zones")

    class ExtraMeta:
        identifier = [
            "code",
        ]


class LivelihoodZoneBaseline(common_models.Model):
    """
    An HEA Baseline for a LivelihoodZone in a given reference year.

    Each LivelihoodZoneVersion contains the uploaded BSS that was used to
    create it.

    The reference year is a consumption year, the beginning and the end of the
    year depends on the livelihood zone. For non-Urban Livelihood Zones it is
    aligned with the Seasons.

    For agricultural and agropastoral Livelihood Zones, the reference year
    begins with the first month of the harvest and runs until the end of the
    lean season. For example, this is from October 2022 to September 2023 for
    the Sahel countries.

    For pastoralist Livelihood Zones, the reference year begins with the month
    in which the livestock have enough fodder (providing good milk yield) and
    runs until the end of lean season for livestock. Example from July 2022 to
    June 2023 for the Sahel countries.
    """

    livelihood_zone = models.ForeignKey(LivelihoodZone, on_delete=models.RESTRICT, verbose_name=_("Livelihood Zone"))
    geography = models.MultiPolygonField(geography=True, dim=2, blank=True, null=True, verbose_name=_("geography"))

    main_livelihood_category = models.ForeignKey(
        LivelihoodCategory, on_delete=models.RESTRICT, verbose_name=_("Livelihood Zone Type")
    )
    source_organization = models.ForeignKey(
        SourceOrganization, on_delete=models.RESTRICT, verbose_name=_("Source Organization")
    )
    bss = models.FileField(upload_to="baseline/bss", verbose_name=_("BSS Excel file"))
    reference_year_start_date = models.DateField(
        verbose_name=_("Reference Year Start Date"),
        help_text=_("The first day of the month of the start month in the reference year"),
    )
    reference_year_end_date = models.DateField(
        verbose_name=_("Reference Year End Date"),
        help_text=_("The last day of the month of the end month in the reference year"),
    )
    valid_from_date = models.DateField(
        verbose_name=_("Valid From Date"),
        help_text=_("The first day of the month that this baseline is valid from"),
    )
    valid_to_date = models.DateField(
        verbose_name=_("Valid To Date"),
        help_text=_("The last day of the month that this baseline is valid until"),
    )
    # Although different organizations may choose to use alternate sources of
    # population data when conducting outcome analysis, it is common for the
    # organization that conducts the baseline survey to provide a population
    # estimate for the livelihood zone at the time of the baseline.
    # Organizations using other sources for the current estimated population
    # may prefer to use the estimate of the population from that source for the
    # reference year rather than the value stored in the here.
    population_source = models.CharField(
        max_length=120,
        blank=True,
        verbose_name=_("Population Source"),
        help_text=_("The data source for the Population Estimate, e.g. National Bureau of Statistics"),
    )
    population_estimate = models.PositiveIntegerField(
        blank=True,
        null=True,
        verbose_name=_("Population Estimate"),
        help_text=_("The estimated population of the Livelihood Zone during the reference year"),
    )

    class Meta:
        verbose_name = _("Livelihood Zone Baseline")
        verbose_name_plural = _("Livelihood Zone Baselines")

    class ExtraMeta:
        identifier = [
            "livelihood_zone",
            "reference_year_start_date",
            "reference_year_end_date",
        ]


# @TODO Can we have a better name.
class LivelihoodProductCategory(common_models.Model):
    """
    The usage category of the Product in the Livelihood Zone, such as staple food or livelihood protection.
    """

    class ProductBasket(models.IntegerChoices):
        MAIN_STAPLE = 1, _("Main Staple")
        OTHER_STAPLE = 2, _("Other Staple")
        SURVIVAL_NON_FOOD = 3, _("Non-food survival")
        LIVELIHOODS_PROTECTION = 4, _("Livelihoods Protection")

    livelihood_zone_baseline = models.ForeignKey(
        LivelihoodZoneBaseline,
        on_delete=models.RESTRICT,
        related_name="staple_foods",
        verbose_name=_("Livelihood Zone Baseline"),
    )
    product = models.ForeignKey(
        ClassifiedProduct,
        db_column="product_code",
        on_delete=models.RESTRICT,
        related_name="staple_foods",
        verbose_name=_("Product"),
    )
    basket = models.PositiveSmallIntegerField(choices=ProductBasket.choices, verbose_name=_("Product Basket"))

    class Meta:
        verbose_name = _("Livelihood Product Category")
        verbose_name_plural = _("Livelihood Product Categories")


class Community(common_models.Model):
    """
    A representative location within the Livelihood Zone whose population was
    surveyed to produce the Baseline.

    In a rural Livelihood Zone this is typically a Village. In an urban
    Livelihood Zone for a Francophone Country it might be a quartier within an
    arrondissement.
    """

    code = models.CharField(
        max_length=25,
        blank=True,
        null=True,
        verbose_name=_("Code"),
        help_text=_("A short identifier for the Community"),
    )
    name = common_models.NameField()
    full_name = common_models.NameField(
        max_length=200,
        verbose_name=_("Full Name"),
        help_text=_("The full name the Community, including the parent administrative units."),
    )
    livelihood_zone_baseline = models.ForeignKey(
        LivelihoodZoneBaseline,
        on_delete=models.CASCADE,
        related_name="communities",
        verbose_name=_("Livelihood Zone Baseline"),
    )
    geography = models.GeometryField(geography=True, dim=2, blank=True, null=True, verbose_name=_("geography"))
    # Typicallly a number, but sometimes a code, e.g. SO03_NWA_26Nov15
    # See https://docs.google.com/spreadsheets/d/1wuXjjmQXW9qG5AV8MRKHVadrFUhleUGN/
    interview_number = models.CharField(
        max_length=10,
        verbose_name=_("Interview Number"),
        help_text=_("The interview number from 1 - 12 or interview code assigned to the Community"),
    )
    interviewers = models.CharField(
        verbose_name=_("Interviewers"),
        help_text=_("The names of interviewers who interviewed the Community, in case any clarification is neeeded."),
    )

    class ExtraMeta:
        identifier = ["name"]

    class Meta:
        verbose_name = _("Community")
        verbose_name_plural = _("Communities")
        constraints = [
            # Create a unique constraint on id and livelihood_zone_baseline, so that we can use it as a target for a
            # composite foreign key from Seasonal Activity, which in turn allows us to ensure that the Community
            # and the Baseline Seasonal Activity for a Seasonal Activity both have the same Livelihood Baseline.
            # We also use it as a target from WealthGroup when the Community is specified.
            models.UniqueConstraint(
                fields=["id", "livelihood_zone_baseline"],
                name="baseline_community_id_livelihood_zone_baseline_uniq",
            )
        ]


# @TODO https://fewsnet.atlassian.net/browse/HEA-92
# Should this be SocioEconomicGroup, or maybe PopulationGroup, given female-headed households, etc.
# Jenny will check with P3 on preferred English naming. In French, it is something else anyway, I think.
class WealthGroup(common_models.Model):
    """
    Households within a Livelihood Zone with similar capacity to exploit the available food and income options.

    Typically, rural Livelihood Zones contain Very Poor, Poor, Medium and
    Better Off Wealth Groups.

    Note that although most Wealth Groups are based on income and assets,
    i.e. wealth, that is not always the case. For example female-headed
    households may be a surveyed Wealth Group.

    Implicit in the BSS 'WB' worksheet in Column B and the 'Data' worksheet in
    Row 3.
    """

    livelihood_zone_baseline = models.ForeignKey(
        LivelihoodZoneBaseline,
        on_delete=models.CASCADE,
        related_name="wealth_groups",
        verbose_name=_("Livelihood Zone Baseline"),
    )
    # If Community is specified then the Wealth Group represents the households
    # within that Community in the specified Wealth Category. If the Community
    # is null, then the Wealth Group represents the households with that
    # Wealth Category for the whole Livelihood Zone Baseline.
    # @TODO Or make this a mandatory geographic_unit
    # In which case we move validation out of here and into the spatial hierarchy.
    # Roger: We need the `livelihood_zone_baseline` as a foreign key anyway,
    # so we can validate that Activity->Strategy->Baseline and Activity->WealthGroup->Baseline end up at the
    # same Baseline. Therefore we need the `livelihood_zone_baseline` as a separate column anyway. I think it
    # would be weird to have `livelihood_zone_baseline` and `geographic_unit` both pointing at the same object,
    # and it would be less obvious whether a WealthGroup is a BaselineWealthGroup or a CommunityWealthGroup.
    # Therefore, I think that the current approach with an optional `community` is preferable.
    community = models.ForeignKey(
        Community, blank=True, null=True, on_delete=models.CASCADE, verbose_name=_("Community")
    )
    wealth_category = models.ForeignKey(
        WealthCategory,
        on_delete=models.CASCADE,
        verbose_name=_("Wealth Category"),
        help_text=_("Wealth Category, e.g. Poor or Better Off"),
    )
    percentage_of_households = models.PositiveSmallIntegerField(
        verbose_name=_("Percentage of households"),
        help_text=_("Percentage of households in the Community or Livelihood Zone that are in this Wealth Group"),
    )
    average_household_size = models.PositiveSmallIntegerField(verbose_name=_("Average household size"))

    def calculate_fields(self):
        if self.community:
            self.livelihood_zone_baseline = self.community.livelihood_zone_baseline

    def save(self, *args, **kwargs):
        self.calculate_fields()
        # No need to enforce foreign keys or uniqueness because database constraints will do it anyway
        self.full_clean(
            exclude=[field.name for field in self._meta.fields if isinstance(field, models.ForeignKey)],
            validate_unique=False,
        )
        super().save(*args, **kwargs)

    def __str__(self):
        return (
            f"{str(self.community)} {str(self.wealth_category)}"
            if self.community
            else f"{str(self.livelihood_zone_baseline)} {str(self.wealth_category)}"
        )

    class Meta:
        verbose_name = _("Wealth Group")
        verbose_name_plural = _("Wealth Groups")
        constraints = [
            # Create a unique constraint on id and livelihood_zone_baseline, so that we can use it as a target for a
            # composite foreign key from Livelhood Activity, which in turn allows us to ensure that the Wealth Group
            # and the Livelihood Strategy for a Livelihood Activity both have the same Livelihood Baseline.
            models.UniqueConstraint(
                fields=["id", "livelihood_zone_baseline"],
                name="baseline_wealthgroup_id_livelihood_zone_baseline_uniq",
            ),
        ]


class BaselineWealthGroupManager(InheritanceManager):
    def get_queryset(self):
        return super().get_queryset().filter(community__isnull=True).select_subclasses()


class BaselineWealthGroup(WealthGroup):
    """
    Households within a Livelihood Zone with similar capacity to exploit the available food and income options.
    """

    objects = BaselineWealthGroupManager()

    def clean(self):
        if self.community:
            raise ValidationError(_("A Baseline Wealth Group cannot have a Community"))
        super().clean()

    class Meta:
        verbose_name = _("Baseline Wealth Group")
        verbose_name_plural = _("Baseline Wealth Groups")
        proxy = True


class CommunityWealthGroupManager(InheritanceManager):
    def get_queryset(self):
        return super().get_queryset().exclude(community__isnull=True).select_subclasses()


class CommunityWealthGroup(WealthGroup):
    """
    Households within a Community with similar capacity to exploit the available food and income options.
    """

    objects = CommunityWealthGroupManager()

    def clean(self):
        if not self.community:
            raise ValidationError(_("A Community Wealth Group must have a Community"))
        super().clean()

    class Meta:
        verbose_name = _("Community Wealth Group")
        verbose_name_plural = _("Community Wealth Groups")
        proxy = True


class WealthGroupCharacteristicValue(common_models.Model):
    """
    An attribute of a Wealth Group such as the number of school-age children.

        Stored on the BSS 'WB' worksheet.
    """

    wealth_group = models.ForeignKey(WealthGroup, on_delete=models.RESTRICT, verbose_name=_("Wealth Group"))
    wealth_characteristic = models.ForeignKey(
        WealthCharacteristic, on_delete=models.RESTRICT, verbose_name=_("Wealth Characteristic")
    )
    # @TODO Are we better off with a `value = JSONField()` or `num_value`, `str_value`, `bool_value` as separate fields
    # or a single `value=CharField()` that we just store the str representation of the value in.
    # Examples of the characteristics we need to support:
    # "has_motorcycle" (boolean)
    # "type_water" (one from well, faucet, river, etc.)
    # "main_cash_crops" (many from ClassifiedProduct, e.g. maize,coffee)
    # "land_area" (1 decimal point numeric value, maybe with a unit of measure, e.g. 10.3 acres)
    value = models.JSONField(
        verbose_name=_("value"), help_text=_("A single property value, eg, a float, str or list, not a dict of props.")
    )
    # @TODO https://fewsnet.atlassian.net/browse/HEA-52
    # Do we need `min_value` and `max_value` to store the range for a Baseline Wealth Group.
    # E..g. See CD09_Final 'WB':$AS:$AT
    min_value = models.JSONField(
        verbose_name=_("min_value"),
        blank=True,
        null=True,
        help_text=_("The minimum value of the possible range for this value."),
    )
    max_value = models.JSONField(
        verbose_name=_("max_value"),
        blank=True,
        null=True,
        help_text=_("The maximum value of the possible range for this value."),
    )

    class Meta:
        verbose_name = _("Wealth Characteristic Value")
        verbose_name_plural = _("Wealth Characteristic Values")

    def clean(self):
        # Validate value is between min_value and max_value, if either are numerics (strings eg "1" not validated)
        if (
            isinstance(self.min_value, numbers.Number)
            and isinstance(self.value, numbers.Number)
            and self.min_value > self.value
        ):
            raise ValidationError(_("Value must be higher than min_value."))
        if (
            isinstance(self.max_value, numbers.Number)
            and isinstance(self.value, numbers.Number)
            and self.max_value < self.value
        ):
            raise ValidationError(_("Value must be lower than max_value."))
        super().clean()


# @TODO https://fewsnet.atlassian.net/browse/HEA-93
# Does this name cause confusion for people who think Strategy === Coping Strategy?
class LivelihoodStrategy(common_models.Model):
    """
    An activity undertaken by households in a Livelihood Zone that produces food or income or requires expenditure.

    A Livelihood Strategy is not necessarily used by all Wealth Groups within the Livelihood Zone.

    Implicit in the BSS 'Data' worksheet in Column A.
    """

    # The 'Graphs' worksheet in NE01(BIL) and MG2 adds a `qui?` lookup in
    # Column F that tracks which household members are primarily responsible
    # for Livelihood Strategies that generate food and income.
    class HouseholdLaborProvider(models.TextChoices):
        MEN = "men", _("Mainly Men")
        WOMEN = "women", _("Mainly Women")
        CHILDREN = "children", _("Mainly Children")
        ALL = "all", _("All Together")

    livelihood_zone_baseline = models.ForeignKey(
        LivelihoodZoneBaseline,
        on_delete=models.CASCADE,
        related_name="livelihood_strategies",
        verbose_name=_("Livelihood Zone Baseline"),
    )
    # This also acts as a discriminator column for LivelihoodActivity
    strategy_type = models.CharField(
        max_length=30,
        choices=LivelihoodStrategyType.choices,
        db_index=True,
        verbose_name=_("Strategy Type"),
        help_text=_("The type of livelihood strategy, such as crop production, or wild food gathering."),
    )
    # We will need a "Year Round" or "Annual" season to account for Livelihood Strategies
    # that have equal distribution across the year, such as purchase of tea and
    # sugar, or remittances.
    season = models.ForeignKey(Season, on_delete=models.PROTECT, verbose_name=_("Season"))
    # @TODO For OtherCashIncome, there is no Product. I think we want:
    # quantity_produced = null (or maybe 0)
    # quantity_sold = null (or maybe 0)
    # quantity_other_uses = null (or maybe 0)
    # income = XXX
    # expenditure = 0 (or maybe null)
    # Similarly, for OtherPurchases. I think we want:
    # quantity_produced = null (or maybe 0)
    # quantity_sold = null (or maybe 0)
    # quantity_other_uses = null (or maybe 0)
    # income = 0 (or maybe null)
    # expenditure = XXX
    # Do we make product nullable here?
    # Dave: How do we tell what Remittances are, if we can't look it up as a product?
    # Or maybe to Item with an attribute for cpcv2
    # Dave, Girum, Roger: Null rather 0
    product = models.ForeignKey(
        ClassifiedProduct,
        db_column="product_code",
        on_delete=models.PROTECT,
        verbose_name=_("Product"),
        help_text=_("Product, e.g. full fat milk"),
        related_name="livelihood_strategies",
    )
    unit_of_measure = models.ForeignKey(
        UnitOfMeasure, db_column="unit_code", on_delete=models.PROTECT, verbose_name=_("Unit of Measure")
    )
    currency = models.ForeignKey(
        Currency, db_column="currency_code", on_delete=models.PROTECT, verbose_name=_("Currency")
    )
    # In Somalia they track export/local sales separately - see SO18 Data:B178 and also B770
    # In many BSS they store separate data for Rainfed and Irrigated production of staple crops.
    # @TODO See https://fewsnet.atlassian.net/browse/HEA-67
    # Are there other types than rainfed and irrigated?
    additional_identifier = models.CharField(
        blank=True,
        verbose_name=_("Additional Identifer"),
        help_text=_("Additional text identifying the livelihood strategy"),
    )
    # Not all BSS track this, and it isn't tracked for expenditures, so
    # the field must be `blank=True`.
    household_labor_provider = models.CharField(
        choices=HouseholdLaborProvider.choices, blank=True, verbose_name=_("Activity done by")
    )

    class Meta:
        verbose_name = _("Livelihood Strategy")
        verbose_name_plural = _("Livelihood Strategies")
        constraints = [
            models.UniqueConstraint(
                fields=["livelihood_zone_baseline", "strategy_type", "season", "product", "additional_identifier"],
                name="baseline_livelihoodstrategy_uniq",
            ),
            # Create a unique constraint on id and livelihood_zone_baseline, so that we can use it as a target for a
            # composite foreign key from Livelhood Activity, which in turn allows us to ensure that the Wealth Group
            # and the Livelihood Strategy for a Livelihood Activity both have the same Livelihood Baseline.
            models.UniqueConstraint(
                fields=["id", "livelihood_zone_baseline"],
                name="baseline_livelihoodstrategy_id_livelihood_zone_baseline_uniq",
            ),
            # Create a unique constraint on id and season, so that we can use it as a target for a
            # composite foreign key from Seasonal Activity, which in turn allows us to ensure that the Livelihood
            # Strategy and the Baseline Seasonal Activity for a Seasonal Activity both have the same Season.
            models.UniqueConstraint(
                fields=["id", "season"],
                name="baseline_livelihoodstrategy_id_season_uniq",
            ),
        ]

    class ExtraMeta:
        identifier = ["livelihood_zone_baseline", "product", "additional_identifier"]


class LivelihoodActivity(common_models.Model):
    """
    An activity undertaken by households in a Wealth Group that produces food or income or requires expenditure.

    A Livelihood Activity contains the outputs of a Livelihood Strategy
    employed by a Wealth Group in a Community in the reference year, or the
    outputs of a Wealth Group representing the Baseline as a whole in either
    the reference year (the Baseline scenario) or in response to a shock (the
    Response scenario).

    Stored on the BSS 'Data' worksheet.
    """

    livelihood_strategy = models.ForeignKey(
        LivelihoodStrategy, on_delete=models.PROTECT, help_text=_("Livelihood Strategy")
    )
    # Inherited from Livelihood Strategy, the denormalization is necessary to
    # ensure that the Livelihood Strategy and the Wealth Group belong to the
    # same Livelihood Zone Baseline.
    livelihood_zone_baseline = models.ForeignKey(
        LivelihoodZoneBaseline,
        on_delete=models.CASCADE,
        related_name="livelihood_activities",
        verbose_name=_("Livelihood Zone Baseline"),
    )
    # Inherited from Livelihood Strategy to acts as a discriminator column.
    strategy_type = models.CharField(
        max_length=30,
        choices=LivelihoodStrategyType.choices,
        db_index=True,
        verbose_name=_("Strategy Type"),
        help_text=_("The type of livelihood strategy, such as crop production, or wild food gathering."),
    )
    scenario = models.CharField(
        max_length=20,
        choices=LivelihoodActivityScenario.choices,
        verbose_name=_("Scenario"),
        help_text=_("The scenario in which the outputs of this Livelihood Activity apply, e.g. baseline or response."),
    )
    wealth_group = models.ForeignKey(WealthGroup, on_delete=models.PROTECT, help_text=_("Wealth Group"))

    quantity_produced = models.PositiveIntegerField(blank=True, null=True, verbose_name=_("Quantity Produced"))
    quantity_sold = models.PositiveIntegerField(blank=True, null=True, verbose_name=_("Quantity Sold/Exchanged"))
    quantity_other_uses = models.PositiveIntegerField(blank=True, null=True, verbose_name=_("Quantity Other Uses"))
    # Can normally be calculated / validated as `quantity_received - quantity_sold - quantity_other_uses`
    quantity_consumed = models.PositiveIntegerField(blank=True, null=True, verbose_name=_("Quantity Consumed"))

    price = models.FloatField(blank=True, null=True, verbose_name=_("Price"), help_text=_("Price per unit"))
    # Can be calculated / validated as `quantity_sold * price` for livelihood strategies that involve the sale of
    # a proportion of the household's own production.
    income = models.FloatField(blank=True, null=True, help_text=_("Income"))
    # Can be calculated / validated as `quantity_consumed * price` for livelihood strategies that involve the purchase
    # of external goods or services.
    expenditure = models.FloatField(blank=True, null=True, help_text=_("Expenditure"))

    # Can normally be calculated  / validated as `quantity_consumed` * `kcals_per_unit`
    kcals_consumed = models.PositiveIntegerField(
        blank=True,
        null=True,
        verbose_name=_("Total kcals consumed"),
        help_text=_("Total kcals consumed by a household in the reference year from this livelihood strategy"),
    )
    # Can be calculated / validated as `total_kcals_consumed / DAILY_KCAL_REQUIRED (2100) / DAYS_PER_YEAR (365) / self.wealth_group.average_household_size`  # NOQA: E501
    percentage_kcals = models.FloatField(
        blank=True,
        null=True,
        verbose_name=_("Percentage of required kcals"),
        help_text=_("Percentage of annual household kcal requirement provided by this livelihood strategy"),
    )

    def calculate_fields(self):
        self.livelihood_zone_baseline = self.livelihood_strategy.livelihood_zone_baseline
        self.strategy_type = self.livelihood_strategy.strategy_type

        # @TODO This hasn't been reviewed yet, and fix
        # self.is_staple = self.wealth_group.community.livelihood_zone_baseline.staple_set(
        #     item=self.output_item
        # ).exists()

    # These formulae are copied directly from the BSS cells:

    def validate_quantity_produced(self):
        """
        Validate the quantity_produced.

        In for many LivelihoodActivity subclasses the quantity_produced cannot
        be calculated from the data in the Baseline. In those cases this
        validation passes automatically.

        However, some LivelihoodActivity subclasses, such as MilkProduction,
        MeatProduction, etc. have additional fields that allow the
        quantity_produced to be validated. This method is overwritten in those
        subclasses.
        """
        pass

    def validate_quantity_consumed(self):
        if self.quantity_consumed != self.quantity_produced - self.quantity_sold - self.quantity_other_uses:
            raise ValidationError(
                _(
                    "Quantity consumed for a Livelihood Activity must be quantity produced - quantity sold - quantity used for other things"  # NOQA: E501
                )
            )

    def validate_income(self):
        if self.income != self.quantity_sold * self.price:
            raise ValidationError(_("Income for a Livelihood Activity must be quantity sold multiplied by price"))

    def validate_expenditure(self):
        """
        Validate the expenditure.

        In for many LivelihoodActivity subclasses the quantity_produced is the
        result of labor rather than expenditure. In those cases this validation
        passes automatically.

        However, some LivelihoodActivity subclasses, such as FoodPurchase and
        OtherPurchase, involve spending money to acquire the item, in which
        case we must validate that expenditure = quantity_produced * price
        """
        if self.expenditure and self.expenditure != self.quantity_produced * self.price:
            raise ValidationError(
                _("Expenditure for a Livelihood Activity must be quantity produced multiplied by price")
            )

    def validate_kcals_consumed(self):
        conversion_factor = UnitOfMeasureConversion.objects.get_conversion_factor(
            from_unit=self.livelihood_strategy.unit_of_measure,
            to_unit=self.livelihood_strategy.product.unit_of_measure,
        )
        kcals_per_unit = self.livelihood_strategy.product.kcals_per_unit
        if self.kcals_consumed != self.quantity_consumed * conversion_factor * kcals_per_unit:
            raise ValidationError(
                _("Kcals consumed for a Livelihood Activity must be quantity consumed multiplied by kcals per unit")
            )

    def validate_strategy_type(self):
        if (
            type(self) not in {LivelihoodActivity, BaselineLivelihoodActivity, ResponseLivelihoodActivity}
            and self.strategy_type != self._meta.object_name
        ):
            raise ValidationError(
                _(
                    f"Incorrect Livelihood Activity strategy type. Found {self.strategy_type}. Expected {self._meta.object_name}."  # NOQA: E501
                )
            )

    def validate_livelihood_zone_baseline(self):
        if not (
            self.wealth_group.livelihood_zone_baseline
            == self.livelihood_strategy.livelihood_zone_baseline
            == self.livelihood_zone_baseline
        ):
            raise ValidationError(
                _(
                    "Wealth Group and Livelihood Strategy for a Livelihood Activity must belong to the same Livelihood Zone Baseline"  # NOQA: E501
                )
            )

    # @TODO Do we use Django Forms as a separate validation layer, and load the data from the dataframe into a Form
    # instance and then check whether it is valid.  See Two Scoops for an explanation.
    def clean(self):
        self.validate_livelihood_zone_baseline()
        self.validate_strategy_type()
        self.validate_quantity_produced()
        self.validate_quantity_consumed()
        self.validate_income()
        self.validate_expenditure()
        self.validate_kcals_consumed()
        super().clean()

    def save(self, *args, **kwargs):
        self.calculate_fields()
        # No need to enforce foreign keys or uniqueness because database constraints will do it anyway
        self.full_clean(
            exclude=[field.name for field in self._meta.fields if isinstance(field, models.ForeignKey)],
            validate_unique=False,
        )
        super().save(*args, **kwargs)

    class Meta:
        verbose_name = _("Livelihood Activity")
        verbose_name_plural = _("Livelihood Activities")
        constraints = [
            # @TODO Add constraints either declared here or in a custom migration that target the composite foreign
            # keys for Wealth Group and Livelihood Strategy that include the livelihood_zone_baseline.
        ]

    class ExtraMeta:
        identifier = ["livelihood_strategy", "wealth_group", "scenario"]


class BaselineLivelihoodActivityManager(InheritanceManager):
    def get_queryset(self):
        return super().get_queryset().filter(scenario=LivelihoodActivityScenario.BASELINE).select_subclasses()


class BaselineLivelihoodActivity(LivelihoodActivity):
    """
    An activity undertaken by households in a Wealth Group that produces food or income or requires expenditure.

    A Baseline Livelihood Activity contains the outputs of a Livelihood Strategy
    employed by a Wealth Group in a Community or a Wealth Group representing
    the Baseline as a whole in the reference year.

    Stored on the BSS 'Data' worksheet.
    """

    objects = BaselineLivelihoodActivityManager()

    def clean(self):
        if self.scenario != LivelihoodActivityScenario.BASELINE:
            raise ValidationError(_("A Baseline Livelihood Activity must use the Baseline Scenario"))
        super().clean()

    class Meta:
        verbose_name = _("Baseline Livelihood Activity")
        verbose_name_plural = _("Baseline Livelihood Activities")
        proxy = True


class ResponseLivelihoodActivityManager(InheritanceManager):
    def get_queryset(self):
        return super().get_queryset().exclude(scenario=LivelihoodActivityScenario.RESPONSE).select_subclasses()


class ResponseLivelihoodActivity(LivelihoodActivity):
    """
    An activity undertaken by households in a Wealth Group that produces food or income or requires expenditure.

    A Response Livelihood Activity contains the outputs of a Livelihood Strategy
    employed by a Wealth Group representing the Baseline as a whole during the
    response to a shock.

    Stored on the BSS 'Summ' worksheet.
    """

    # Note that the ResponseLivelihoodActivity contains the full set of attributes
    # for the Activity, including those values that are not explicitly entered
    # in the 'Summ' worksheet because they are implicitly inherited from the
    # matching BaselineLivelihoodActivity.
    objects = ResponseLivelihoodActivityManager()

    def clean(self):
        if self.scenario != LivelihoodActivityScenario.RESPONSE:
            raise ValidationError(_("A Response Livelihood Activity must use the Response Scenario"))
        super().clean()

    class Meta:
        verbose_name = _("Response Livelihood Activity")
        verbose_name_plural = _("Response Livelihood Activities")
        proxy = True


class MilkProduction(LivelihoodActivity):
    """
    Production of milk by households in a Wealth Group for their own consumption, for sale and for other uses.

    Stored on the BSS 'Data' worksheet in the 'Livestock Production' section, typically starting around Row 60.
    """

    class MilkType(models.TextChoices):
        SKIM = "skim", _("Skim")
        WHOLE = "whole", _("whole")

    # Production calculation /validation is `lactation days * daily_production`
    milking_animals = models.PositiveSmallIntegerField(verbose_name=_("Number of milking animals"))
    lactation_days = models.PositiveSmallIntegerField(verbose_name=_("Average number or days of lactation"))
    daily_production = models.PositiveSmallIntegerField(verbose_name=_("Average daily milk production per animal"))

    # @TODO see https://fewsnet.atlassian.net/browse/HEA-65
    # This is not required for scenario development and is only used for the kcal calculations in the BSS.
    # Do we need to store it in the database?.
    type_of_milk_sold_or_other_uses = models.CharField(
        choices=MilkType.choices, verbose_name=_("Skim or whole milk sold or used")
    )

    # @TODO See https://fewsnet.atlassian.net/browse/HEA-65
    # The BSS has a single cell for kcal_percentage that covers both the Milk and Butter/Ghee
    # livelihood strategies. Can we separate these out? If not, do we store Ghee as a sale only
    # and record all consumption against milk, which is how it is calculated. Or do we create a
    # combined `DairyProduction(LivelihoodStrategy)` so that there is only a single row in the db
    # but which contains extra metadata for the ghee production/sales/other_uses. Or do we split
    # production/sales/other_users/consumption into rows in a table rather than columns so that a
    # LivelihoodStrategy can have 0 or many of each type. I.e. adopt the TransferModel approach that
    # Chris proposed early on.

    def validate_quantity_produced(self):
        # @TODO Add validation
        pass

    class Meta:
        verbose_name = LivelihoodStrategyType.MILK_PRODUCTION.label
        verbose_name_plural = LivelihoodStrategyType.MILK_PRODUCTION.label


class ButterProduction(LivelihoodActivity):
    """
    Production of ghee/butter by households in a Wealth Group for their own consumption, for sale and for other uses.

    Stored on the BSS 'Data' worksheet in the 'Livestock Production' section, typically starting around Row 60.
    """

    # Note that although ButterProduction is a separate livelihood strategy
    # because it generates income (and other uses) at a different price to
    # milk production, the total calories may be 0 because the BSS calculates
    # combined consumption for all dairy products.

    # Additional metadata

    # @TODO See https://fewsnet.atlassian.net/browse/HEA-65
    # Production calculation /validation is in Data:B105
    # `=IF(SUM(B90,B98)=0,"",SUM(B90,-B91*B94,-B95*B94,B98,-B99*B102,-B103*B102)*0.04)`
    # = (
    #    season1_milk.quantity_produced
    #    - (season1_milk.quantity_sold if season1_milk.type_of_milk_sold_or_other_uses == "WHOLE" else 0)
    #    - (season1_milk.quantity_other_uses if season1_milk.type_of_milk_sold_or_other_uses == "WHOLE" else 0)
    #    + season2_milk.quantity_produced
    #    - (season2_milk.quantity_sold if season2_milk.type_of_milk_sold_or_other_uses == "WHOLE" else 0)
    #    - (season2_milk.quantity_other_uses if season2_milk.type_of_milk_sold_or_other_uses == "WHOLE" else 0)
    # ) * item_yield
    # The `yield` from litres of milk to kg of ghee varies by animal - camel milk yields 0.049 kg per l, cow milk
    # yields 0.04 kg per l. Ghee/butter has 7865 kcal/kg for both animals

    # @TODO see https://fewsnet.atlassian.net/browse/HEA-65
    # Note that the kcal formulae for butter don't follow the model of `input_quantity` * `item_yield` * `kcals_per_unit` / `DAILY_KCAL_REQUIRED` / `DAYS_PER_YEAR` / `self.wealth_group.average_household_size`  # NOQA: E501
    # The calorie available approach gives a different result to the (butter produced - butter sold/exchanged - butter other uses) * kcal per kg. # NOQA: E501
    # This might not matter if we are just storing the fields from the BSS and not calculating them
    # E.g. MWMSK Data AI110: `=IF(AI105="","",(SUM(AI90)*640-SUM(AI91,AI95)*(640-300*(AI94=0))-SUM(AI106,AI107)*7865)/2100/365/AI$40)`  # NOQA: E501
    # total_milk_production * 640 - (milk_sold_or_exchanged + milk_other_uses) * (640 - (300 if sold_other_use == "skim" else 0)) - (ghee_sold_or_exchanged + ghee_other_uses)*7865  # NOQA: E501
    # Doesn't reconcile with Ghee production, e.g. AI105 because that has:
    # =IF(SUM(AI90,AI98)=0,"",SUM(AI90,-AI91*AI94,-AI95*AI94,AI98,-AI99*AI102,-AI103*AI102)*0.04)

    def validate_quantity_produced(self):
        # @TODO Add validation
        pass

    class Meta:
        verbose_name = LivelihoodStrategyType.BUTTER_PRODUCTION.label
        verbose_name_plural = LivelihoodStrategyType.BUTTER_PRODUCTION.label
        proxy: True


class MeatProduction(LivelihoodActivity):
    """
    Production of meat by households in a Wealth Group for their own consumption.

    Stored on the BSS 'Data' worksheet in the 'Livestock Production' section, typically starting around Row 172.
    """

    # Production calculation /validation is `input_quantity` * `item_yield`
    animals_slaughtered = models.PositiveSmallIntegerField(verbose_name=_("Number of animals slaughtered"))
    carcass_weight = models.FloatField(verbose_name=_("Carcass weight per animal"))

    def validate_quantity_produced(self):
        if self.quantity_produced != self.animals_slaughtered * self.carcass_weight:
            raise ValidationError(
                _("Quantity Produced for a Meat Production must be animals slaughtered multiplied by carcass weight")
            )

    class Meta:
        verbose_name = LivelihoodStrategyType.MEAT_PRODUCTION.label
        verbose_name_plural = LivelihoodStrategyType.MEAT_PRODUCTION.label


class LivestockSales(LivelihoodActivity):
    """
    Sale of livestock by households in a Wealth Group for cash income.

    Stored on the BSS 'Data' worksheet in the 'Livestock Production' section, typically starting around Row 181.
    """

    # @TODO Do we need validation around offtake (animals_sold) to make sure
    # that they are not selling and killing more animals than they own.
    class Meta:
        verbose_name = LivelihoodStrategyType.LIVESTOCK_SALES.label
        verbose_name_plural = LivelihoodStrategyType.LIVESTOCK_SALES.label
        proxy = True


class CropProduction(LivelihoodActivity):
    """
    Production of crops by households in a Wealth Group for their own consumption, for sale and for other uses.

    Stored on the BSS 'Data' worksheet in the 'Crop Production' section, typically starting around Row 221.

    This includes consumption of Green Maize, where we need to reverse engineer the quantity produced from the
    provided kcal_percentage and the kcal/kg.
    """

    class Meta:
        verbose_name = LivelihoodStrategyType.CROP_PRODUCTION.label
        verbose_name_plural = LivelihoodStrategyType.CROP_PRODUCTION.label
        proxy = True


class FoodPurchase(LivelihoodActivity):
    """
    Purchase of food items that contribute to nutrition by households in a Wealth Group.

    Stored on the BSS 'Data' worksheet in the 'Food Purchase' section, typically starting around Row 421.
    """

    # Production calculation/validation is `unit_of_measure * unit_multiple * purchases_per_month  * months_per_year`
    # Do we need this, or can we use combined units of measure like FDW, e.g. 5kg
    # NIO93 Row B422 tia = 2.5kg
    unit_multiple = models.PositiveSmallIntegerField(
        verbose_name=_("Unit Multiple"), help_text=_("Multiple of the unit of measure in a single purchase")
    )
    purchases_per_month = models.PositiveSmallIntegerField(verbose_name=_("Purchases per month"))
    months_per_year = models.PositiveSmallIntegerField(
        verbose_name=_("Months per year"), help_text=_("Number of months in a year that the product is purchased")
    )

    def validate_quantity_produced(self):
        if self.quantity_produced != self.unit_multiple * self.purchases_per_month * self.months_per_year:
            raise ValidationError(
                _(
                    "Quantity produced for a Food Purchase must be purchase amount * purchases per month * months per year"  # NOQA: E501
                )
            )

    class Meta:
        verbose_name = LivelihoodStrategyType.FOOD_PURCHASE.label
        verbose_name_plural = _("Food Purchases")


class PaymentInKind(LivelihoodActivity):
    """
    Food items that contribute to nutrition by households in a Wealth Group received in exchange for labor.

    Stored on the BSS 'Data' worksheet in the 'Payment In Kind' section, typically starting around Row 514.
    """

    # Production calculation/validation is `people_per_hh * labor_per_month * months_per_year`
    payment_per_time = models.PositiveSmallIntegerField(
        verbose_name=_("Payment per time"), help_text=_("Amount of item received each time the labor is performed")
    )
    people_per_hh = models.PositiveSmallIntegerField(
        verbose_name=_("People per household"), help_text=_("Number of household members who perform the labor")
    )
    labor_per_month = models.PositiveSmallIntegerField(verbose_name=_("Labor per month"))
    months_per_year = models.PositiveSmallIntegerField(
        verbose_name=_("Months per year"), help_text=_("Number of months in a year that the labor is performed")
    )

    def validate_quantity_produced(self):
        if (
            self.quantity_produced
            != self.payment_per_time * self.people_per_hh * self.labor_per_month * self.months_per_year
        ):
            raise ValidationError(
                _(
                    "Quantity produced for Payment In Kind must be payment per time * number of people * labor per month * months per year"  # NOQA: E501
                )
            )

    class Meta:
        verbose_name = LivelihoodStrategyType.PAYMENT_IN_KIND.label
        verbose_name_plural = _("Payments in Kind")


class ReliefGiftsOther(LivelihoodActivity):
    """
    Food items that contribute to nutrition received by households in a Wealth Group as relief, gifts, etc.
    and which are not bought or exchanged.

    Stored on the BSS 'Data' worksheet in the 'Relief, Gifts and Other' section, typically starting around Row 533.
    """

    # Production calculation /validation is `unit_of_measure * unit_multiple * received_per_year`
    unit_multiple = models.PositiveSmallIntegerField(
        verbose_name=_("Unit Multiple"), help_text=_("Multiple of the unit of measure in a single gift")
    )
    received_per_year = models.PositiveSmallIntegerField(
        verbose_name=_("Gifts per year"), help_text=_("Number of times in a year that the item is received")
    )

    def validate_quantity_produced(self):
        if self.quantity_produced != self.unit_multiple * self.received_per_year:
            raise ValidationError(
                _("Quantity produced for Relief, Gifts, Other must be amount received * times per year")
            )

    class Meta:
        verbose_name = LivelihoodStrategyType.RELIEF_GIFTS_OTHER.label
        verbose_name_plural = LivelihoodStrategyType.RELIEF_GIFTS_OTHER.label


class Fishing(LivelihoodActivity):
    """
    Fishing by households in a Wealth Group for their own consumption, for sale and for other uses.

    Stored on the BSS 'Data3' worksheet in the 'Fishing' section, typically starting around Row 48
    and summarized in the 'Data' worksheet in the 'Wild Foods' section, typically starting around Row 550.
    """

    class Meta:
        verbose_name = LivelihoodStrategyType.FISHING.label
        verbose_name_plural = LivelihoodStrategyType.FISHING.label
        proxy = True


class WildFoodGathering(LivelihoodActivity):
    """
    Gathering of wild food by households in a Wealth Group for their own consumption, for sale and for other uses.

    Stored on the BSS 'Data3' worksheet in the Wild Foods section, typically starting around Row 9
    and summarized in the 'Data' worksheet in the Wild Foods section, typically starting around Row 560.
    """

    class Meta:
        verbose_name = LivelihoodStrategyType.WILD_FOOD_GATHERING.label
        verbose_name_plural = LivelihoodStrategyType.WILD_FOOD_GATHERING.label
        proxy = True


class OtherCashIncome(LivelihoodActivity):
    """
    Income received by households in a Wealth Group as payment for labor or from self-employment, remittances, etc.

    Stored on the BSS 'Data2' worksheet and summarized in the 'Data' worksheet in the 'Other Cash Income' section,
    typically starting around Row 580.
    """

    # Production calculation/validation is `people_per_hh * labor_per_month * months_per_year`
    # However, some other income (e.g. Remittances) just has a number of times per year and is not calculated from
    # people_per_hh, etc. Therefore those fields must be nullable, and we must store the total number of times per year
    # as a separate field
    payment_per_time = models.PositiveSmallIntegerField(
        verbose_name=_("Payment per time"), help_text=_("Amount of money received each time the labor is performed")
    )
    people_per_hh = models.PositiveSmallIntegerField(
        verbose_name=_("People per household"),
        blank=True,
        null=True,
        help_text=_("Number of household members who perform the labor"),
    )
    labor_per_month = models.PositiveSmallIntegerField(blank=True, null=True, verbose_name=_("Labor per month"))
    months_per_year = models.PositiveSmallIntegerField(
        blank=True,
        null=True,
        verbose_name=_("Months per year"),
        help_text=_("Number of months in a year that the labor is performed"),
    )
    times_per_year = models.PositiveSmallIntegerField(
        verbose_name=_("Times per year"),
        help_text=_("Number of times in a year that the income is received"),
    )

    def validate_income(self):
        if (
            self.people_per_hh
            and self.income != self.payment_per_time * self.people_per_hh * self.labor_per_month * self.months_per_year
        ):
            raise ValidationError(
                _(
                    "Quantity produced for Other Cash Income must be payment per time * number of people * labor per month * months per year"  # NOQA: E501
                )
            )
        if self.income != self.payment_per_time * self.times_per_year:
            raise ValidationError(
                _("Quantity produced for Other Cash Income must be payment per time * times per year")
            )

    def calculate_fields(self):
        self.times_per_year = self.people_per_hh * self.labor_per_month * self.months_per_year
        super().calculate_fields()

    class Meta:
        verbose_name = LivelihoodStrategyType.OTHER_CASH_INCOME.label
        verbose_name_plural = LivelihoodStrategyType.OTHER_CASH_INCOME.label


class OtherPurchases(LivelihoodActivity):
    """
    Expenditure by households in a Wealth Group on items that don't contribute to nutrition.

    Stored on the BSS 'Data' worksheet in the 'Other Purchases' section, typically starting around Row 646.
    """

    # Production calculation/validation is `unit_of_measure * unit_multiple * purchases_per_month  * months_per_year`
    # However, some other purchases total expenditure and is not calculated from individual fields, therefore the
    # individual fields must be nullable
    # Do we need this, or can we use combined units of measure like FDW, e.g. 5kg
    # NIO93 Row B422 tia = 2.5kg
    unit_multiple = models.PositiveSmallIntegerField(
        blank=True,
        null=True,
        verbose_name=_("Unit Multiple"),
        help_text=_("Multiple of the unit of measure in a single purchase"),
    )
    purchases_per_month = models.PositiveSmallIntegerField(
        blank=True, null=True, verbose_name=_("Purchases per month")
    )
    months_per_year = models.PositiveSmallIntegerField(
        blank=True,
        null=True,
        verbose_name=_("Months per year"),
        help_text=_("Number of months in a year that the product is purchased"),
    )

    def validate_expenditure(self):
        if self.expenditure != self.price * self.unit_multiple * self.purchases_per_month * self.months_per_year:
            raise ValidationError(
                _(
                    "Expenditure for Other Purchases must be price * unit multiple * purchases per month * months per year"  # NOQA: E501
                )
            )

    class Meta:
        verbose_name = LivelihoodStrategyType.OTHER_PURCHASES.label
        verbose_name_plural = LivelihoodStrategyType.OTHER_PURCHASES.label


class SeasonalActivity(common_models.Model):
    """
    An activity or event undertaken/experienced by households in a Livelihood Zone at specific periods during the year.

    Implicit in the BSS 'Seas Cal' worksheet in Column A, if present.
    """

    livelihood_zone_baseline = models.ForeignKey(
        LivelihoodZoneBaseline,
        on_delete=models.RESTRICT,
        related_name="baseline_seasonal_activities",
        verbose_name=_("Livelihood Zone Baseline"),
    )
    activity_type = models.ForeignKey(
        SeasonalActivityType, on_delete=models.RESTRICT, verbose_name=_("Seasonal Activity Type")
    )
    # @TODO If the data means that we can't derive this, then maybe this goes away, but then we'd need to store a name.
    season = models.ForeignKey(Season, on_delete=models.PROTECT, verbose_name=_("Season"))
    product = models.ForeignKey(
        ClassifiedProduct,
        db_column="product_code",
        blank=True,
        null=True,
        on_delete=models.PROTECT,
        verbose_name=_("Product"),
        help_text=_("Product, e.g. full fat milk"),
        related_name="baseline_seasonal_activities",
    )

    class Meta:
        verbose_name = _("Seasonal Activity")
        verbose_name_plural = _("Seasonal Activities")
        constraints = [
            # Create a unique constraint on id and livelihood_zone_baseline, so that we can use it as a target for a
            # composite foreign key from Seasonal Activity, which in turn allows us to ensure that the Community
            # and the Baseline Seasonal Activity for a Seasonal Activity both have the same Livelihood Baseline.
            models.UniqueConstraint(
                fields=["id", "livelihood_zone_baseline"],
                name="baseline_seasonalactivity_id_livelihood_zone_baseline_uniq",
            ),
            # Create a unique constraint on id and season, so that we can use it as a target for a
            # composite foreign key from Seasonal Activity, which in turn allows us to ensure that the Livelihood
            # Strategy and the Baseline Seasonal Activity for a Seasonal Activity both have the same Season.
            models.UniqueConstraint(
                fields=["id", "season"],
                name="baseline_seasonalactivity_id_season_uniq",
            ),
        ]

    class ExtraMeta:
        identifier = ["activity_type", "season", "product"]


class SeasonalActivityOccurrence(common_models.Model):
    """
    The specific times when a Seasonal Activity is undertaken in a Community or in the Liveihood Zone as a whole.

    Stored in the BSS 'Seas Cal' worksheet, if present.
    """

    seasonal_activity = models.ForeignKey(
        SeasonalActivity, on_delete=models.RESTRICT, verbose_name=_("Seasonal Activity")
    )
    # Inherited from the Seasonal Activity, the denormalization is necessary to
    # ensure that the Seasonal Activity and the Community belong to the
    # same Livelihood Zone Baseline.
    livelihood_zone_baseline = models.ForeignKey(
        LivelihoodZoneBaseline,
        on_delete=models.RESTRICT,
        related_name="seasonal_activities",
        verbose_name=_("Livelihood Zone Baseline"),
    )
    # Community is optional so that we can store a Livelihood Zone-level Seasonal Calendar.
    community = models.ForeignKey(
        Community, blank=True, null=True, on_delete=models.RESTRICT, verbose_name=_("Community or Village")
    )

    # We use day in the year instead of month to allow greater granularity,
    # and compatibility with the potential FDW Enhanced Crop Calendar output.
    # Note that if the occurrence goes over the year end, then the start day
    # will be larger than the end day.
    start = models.PositiveSmallIntegerField(
        validators=[MaxValueValidator(365), MinValueValidator(1)], verbose_name=_("Start Day")
    )
    end = models.PositiveSmallIntegerField(
        validators=[MaxValueValidator(365), MinValueValidator(1)], verbose_name=_("End Day")
    )

    def start_month(self):
        return get_month_from_day_number(self.start)

    def end_month(self):
        return get_month_from_day_number(self.end)

    def calculate_fields(self):
        self.livelihood_zone_baseline = self.seasonal_activity.livelihood_zone_baseline

    def clean(self):
        if (
            self.community
            and self.community.livelihood_zone_baseline != self.seasonal_activity.livelihood_zone_baseline
        ):
            raise ValidationError(
                _(
                    "Community and Seasonal Activity for a Seasonal Activity Occurrence must belong to the same Livelihood Zone Baseline"  # NOQA: E501
                )
            )
        super().clean()

    def save(self, *args, **kwargs):
        self.calculate_fields()
        # No need to enforce foreign keys or uniqueness because database constraints will do it anyway
        self.full_clean(
            exclude=[field.name for field in self._meta.fields if isinstance(field, models.ForeignKey)],
            validate_unique=False,
        )
        super().save(*args, **kwargs)

    class Meta:
        verbose_name = _("Seasonal Activity Occurrence")
        verbose_name_plural = _("Seasonal Activity Occurrences")
        constraints = [
            # @TODO Add constraints either declared here or in a custom migration that target the composite foreign
            # keys for Community and Baseline Seasonal Activity that include the livelihood_zone_baseline.
        ]


# @TODO https://fewsnet.atlassian.net/browse/HEA-91
# What is this used for?
class CommunityCropProduction(common_models.Model):
    """
    The community crop production data for a crop producing community
    Form 3's CROP PRODUCTION is used for community-level interviews
    And the data goes to the BSS's 'Production' worksheet
    """

    # @TODO  CropPurpose is referring the 'Main food & cash crops...' in Form 3,
    #  but the BSS doesn't seem to contain this, should we keep this?
    class CropPurpose(models.TextChoices):
        FOOD = "food", _("Main Food Crop")
        CASH = "cash", _("Cash Crop")

    community = models.ForeignKey(Community, on_delete=models.RESTRICT, verbose_name=_("Community or Village"))
    crop = models.ForeignKey(
        ClassifiedProduct, db_column="crop_code", on_delete=models.RESTRICT, verbose_name=_("Crop Type")
    )
    crop_purpose = models.CharField(max_length=20, choices=CropPurpose.choices, verbose_name=_("Crop purpose"))
    season = models.ForeignKey(Season, on_delete=models.RESTRICT, verbose_name=_("Season"))
    yield_with_inputs = models.FloatField(
        verbose_name=_("Yield with inputs"),
        help_text=_("Yield in reference period with inputs (seeds and fertilizer)"),
    )
    yield_without_inputs = models.FloatField(
        verbose_name=_("Yield without inputs"),
        help_text=_("Yield in reference period without inputs (seeds and fertilizer)"),
    )
    seed_requirement = models.FloatField(verbose_name=_("Seed requirement"))
    unit_of_measure = models.ForeignKey(
        UnitOfMeasure, db_column="unit_code", on_delete=models.RESTRICT, verbose_name=_("Unit of Measure")
    )

    # @TODO We need to store the harvest month for each crop, because it is needed
    # to calculate the per month food, income and expenditure shown in Table 4 of the LIAS Sheet S

    # @TODO Do we need to add UnitOfMeasure and parse it out of `6x50kg bags`, etc. or can we just store it as text.

    def clean(self):
        if not self.crop_id.startswith("R01"):
            raise ValidationError(
                _(
                    "Crop type for Community Crop Production must have a CPCv2 code beginning R01 (Agriculture Products)"  # NOQA: E501
                )
            )
        super().clean()

    def save(self, *args, **kwargs):
        # No need to enforce foreign keys or uniqueness because database constraints will do it anyway
        self.full_clean(
            exclude=[field.name for field in self._meta.fields if isinstance(field, models.ForeignKey)],
            validate_unique=False,
        )
        super().save(*args, **kwargs)

    class Meta:
        verbose_name = _("Community Crop Production")
        verbose_name_plural = _("Community Crop Productions")


# @TODO Are these fields from Form 3 required here on CommunityLivestock,
# or are they on WealthGroupLivestock as a result of the repition on Form 4
# These worksheets are locked in the BSS. They are important reference data even
# if the WealthGroup-level values are used for calculations.
class CommunityLivestock(common_models.Model):
    """
    An animal typically raised by households in a Community, with revelant additional attributes.

    This data is typically captured in Form 3 and stored in the Production worksheet in the BSS.
    """

    community = models.ForeignKey(Community, on_delete=models.CASCADE, verbose_name=_("Wealth Group"))
    livestock = models.ForeignKey(
        ClassifiedProduct, db_column="livestock_code", on_delete=models.RESTRICT, verbose_name=_("Livestock Type")
    )
    birth_interval = models.PositiveSmallIntegerField(
        verbose_name=_("Birth Interval"), help_text=_("Number of months between Births")
    )
    wet_season_lactation_period = models.PositiveSmallIntegerField(
        verbose_name=_("Wet Season Lactation Period"), help_text=_("Number of days of lactation during the wet season")
    )
    wet_season_milk_production = models.PositiveSmallIntegerField(
        verbose_name=_("Wet Season Milk Production"),
        help_text=_("Number of litres produced each day during the wet season"),
    )
    dry_season_lactation_period = models.PositiveSmallIntegerField(
        verbose_name=_("Dry Season Lactation Period"), help_text=_("Number of days of lactation during the dry season")
    )
    dry_season_milk_production = models.PositiveSmallIntegerField(
        verbose_name=_("Dry Season Milk Production"),
        help_text=_("Number of litres produced each day during the dry season"),
    )
    age_at_sale = models.PositiveSmallIntegerField(
        verbose_name=_("Age at Sale"), help_text=_("Age in months at which the animal is typically sold/exchanged")
    )
    # @TODO At implementation we need to ensure consistency across records
    # that means we either need a EAV table or validation at data entry.
    additional_attributes = models.JSONField()

    def clean(self):
        if not self.livestock_id.startswith("L021"):
            raise ValidationError(
                _("Livestock type for Community Livestock must have a CPCv2 code beginning L021 (Live animals)")
            )
        super().clean()

    def save(self, *args, **kwargs):
        # No need to enforce foreign keys or uniqueness because database constraints will do it anyway
        self.full_clean(
            exclude=[field.name for field in self._meta.fields if isinstance(field, models.ForeignKey)],
            validate_unique=False,
        )
        super().save(*args, **kwargs)

    class Meta:
        verbose_name = _("Wealth Group Attribute")
        verbose_name_plural = _("Wealth Group Attributes")


class MarketPrice(common_models.Model):
    """
    Prices for the reference year are interviewed in Form 3

    Stored on the BSS 'Prices' worksheet.
    """

    community = models.ForeignKey(Community, on_delete=models.RESTRICT, verbose_name=_("Community or Village"))
    product = models.ForeignKey(
        ClassifiedProduct,
        db_column="product_code",
        on_delete=models.RESTRICT,
        related_name="market_prices",
        verbose_name=_("Product"),
        help_text=_("Product, e.g. full fat milk"),
    )
    # Sometimes the BSS has "farmgate" or "within the village" or "locally" as
    # the market. For example, MWSLA_30Sep15 (https://docs.google.com/spreadsheets/d/1AX6GGt7S1wAP_NlTBBK8FKbCN4kImgzY/edit#gid=2078095544)  # NOQA: E501
    # @TODO Should the market be nullable, or should we have a Market with the
    # same name and geography as the Community when that happens.
    market = models.ForeignKey(Market, blank=True, null=True, on_delete=models.RESTRICT)
    description = common_models.DescriptionField(max_length=100)
    currency = models.ForeignKey(
        Currency, db_column="currency_code", on_delete=models.RESTRICT, verbose_name=_("Currency")
    )
    unit_of_measure = models.ForeignKey(
        UnitOfMeasure, db_column="unit_code", on_delete=models.RESTRICT, verbose_name=_("Unit of Measure")
    )
    # We use day in the year instead of month to allow greater granularity,
    # and compatibility with the potential FDW Enhanced Crop Calendar output.
    # Note that if the occurrence goes over the year end, then the start day
    # will be larger than the end day.
    low_price_start = models.PositiveSmallIntegerField(
        validators=[MaxValueValidator(365), MinValueValidator(1)], verbose_name=_("Low Price Start Day")
    )
    low_price_end = models.PositiveSmallIntegerField(
        validators=[MaxValueValidator(365), MinValueValidator(1)], verbose_name=_("Low Price End Day")
    )
    low_price = models.FloatField(verbose_name=_("Low price"))
    high_price_start = models.PositiveSmallIntegerField(
        validators=[MaxValueValidator(365), MinValueValidator(1)], verbose_name=_("High Price Start Day")
    )
    high_price_end = models.PositiveSmallIntegerField(
        validators=[MaxValueValidator(365), MinValueValidator(1)], verbose_name=_("High Price End Day")
    )
    high_price = models.FloatField(verbose_name=_("High price"))

    def low_price_start_month(self):
        return get_month_from_day_number(self.low_price_start)

    def low_price_end_month(self):
        return get_month_from_day_number(self.low_price_end)

    def high_price_start_month(self):
        return get_month_from_day_number(self.high_price_start)

    def high_price_end_month(self):
        return get_month_from_day_number(self.high_price_end)

    class Meta:
        verbose_name = _("Market Price")
        verbose_name_plural = _("Market Prices")


# @TODO Ask Save what to call this
class AnnualProductionPerformance(common_models.Model):
    """
    Relative production performance and resulting food security experienced
    in a recent year prior to the reference year.

    Stored on the BSS 'Timeline' worksheet based on responses to the Form 3.
    """

    class Performance(models.IntegerChoices):
        VERY_POOR = 1, _("Very Poor")
        POOR = 2, _("Poor")
        MEDIUM = 3, _("Medium")
        GOOD = 4, _("Good")
        VERY_GOOD = 5, _("Very Good")

    community = models.ForeignKey(Community, on_delete=models.RESTRICT, verbose_name=_("Community or Village"))
    performance_year_start_date = models.DateField(
        verbose_name=_("Performance Year Start Date"),
        help_text=_("The first day of the month of the start month in the performance year"),
    )
    performance_year_end_date = models.DateField(
        verbose_name=_("Performance Year End Date"),
        help_text=_("The last day of the month of the end month in the performance year"),
    )
    annual_performance = models.SmallIntegerField(
        blank=True,
        null=True,
        choices=Performance.choices,
        validators=[
            MinValueValidator(1, message="Performance rating must be at least 1."),
            MaxValueValidator(5, message="Performance rating must be at most 5."),
        ],
        verbose_name=_("Seasonal Performance"),
        help_text=_("Rating of the annual production performance from Very Poor (1) to Very Good (5)"),
    )
    # @TODO SN05 https://docs.google.com/spreadsheets/d/1Su_1HMb7kkq5YXDtdETCnSuD6-goA4aA/edit#gid=54536490
    # contains text descriptions for the seasonal performance.
    description = common_models.DescriptionField()

    class Meta:
        verbose_name = _("Annual Production Performance")
        verbose_name_plural = _("Annual Production Performance")


class Hazard(common_models.Model):
    """
    A shock such as drought, flood, conflict or market disruption which is likely
    to have an impact on people’s livelihoods.

    Hazards can be Chronic (every year) or Periodic hazards (not every year).

    Stored on the BSS 'Timeline' worksheet based on responses to the Form 3.
    """

    class ChronicOrPeriodic(models.TextChoices):
        CHRONIC = "chronic", _("Chronic")
        PERIODIC = "periodic", _("Periodic")

    # @TODO Is this risk, likelihood or impact?
    class HazardRanking(models.IntegerChoices):
        MOST_IMPORTANT = 1, _("Most Important")
        IMPORTANT = 2, _("Important")
        LESS_IMPORTANT = 3, _("Less Important")

    community = models.ForeignKey(Community, on_delete=models.RESTRICT, verbose_name=_("Community or Village"))
    chronic_or_periodic = models.CharField(choices=ChronicOrPeriodic.choices, verbose_name=_("Chronic or Periodic"))
    ranking = models.PositiveSmallIntegerField(
        choices=HazardRanking.choices,
        validators=[
            MinValueValidator(1, message="Performance rank must be at least 1."),
            MaxValueValidator(5, message="Performance rank must be at most 5."),
        ],
        verbose_name=_("Ranking"),
    )
    hazard_category = models.ForeignKey(HazardCategory, on_delete=models.RESTRICT, verbose_name=_("Hazard Category"))
    # @TODO MG23 https://docs.google.com/spreadsheets/d/18Y85UKXGehudt2YX5Oc_adw2TUxo6nY7/edit#gid=1565100920
    # contains additional information on Events and Responses by year in the Timeline worksheet.
    description = common_models.DescriptionField(
        max_length=255, verbose_name=_("Description of Event(s) and/or Response(s)")
    )

    class Meta:
        verbose_name = _("Hazard")
        verbose_name_plural = _("Hazards")


class Event(common_models.Model):
    """
    A shock such as drought, flood, conflict or market disruption which
    happened in a recent year prior to the reference year.

    Stored on the BSS 'Timeline' worksheet based on responses to the Form 3.
    """

    community = models.ForeignKey(Community, on_delete=models.RESTRICT, verbose_name=_("Community or Village"))
    event_year_start_date = models.DateField(
        blank=True,
        null=True,
        verbose_name=_("Event Year Start Date"),
        help_text=_("The first day of the month of the start month in the event year"),
    )
    event_year_end_date = models.DateField(
        blank=True,
        null=True,
        verbose_name=_("Event Year End Date"),
        help_text=_("The last day of the month of the end month in the event year"),
    )
    # @TODO MG23 https://docs.google.com/spreadsheets/d/18Y85UKXGehudt2YX5Oc_adw2TUxo6nY7/edit#gid=1565100920
    # contains additional information on Events and Responses by year in the Timeline worksheet.
    description = common_models.DescriptionField(
        max_length=255, verbose_name=_("Description of Event(s) and/or Response(s)")
    )

    class Meta:
        verbose_name = _("Event")
        verbose_name_plural = _("Events")


class ExpandabilityFactor(models.Model):
    """
    The percentage of the quantity sold, income or expenditure which applies
    to a Livelihood Strategy in a response scenario.

    Stored on the BSS 'Exp factors' worksheet.
    """

    livelihood_strategy = models.ForeignKey(
        LivelihoodStrategy, on_delete=models.PROTECT, help_text=_("Livelihood Strategy")
    )
    wealth_group = models.ForeignKey(WealthGroup, on_delete=models.RESTRICT, verbose_name=_("Wealth Group"))

    # @TODO make these percentages
    percentage_produced = models.PositiveIntegerField(blank=True, null=True, verbose_name=_("Quantity Produced"))
    percentage_sold = models.PositiveIntegerField(blank=True, null=True, verbose_name=_("Quantity Sold/Exchanged"))
    percentage_other_uses = models.PositiveIntegerField(blank=True, null=True, verbose_name=_("Quantity Other Uses"))
    # Can normally be calculated / validated as `quantity_received - quantity_sold - quantity_other_uses`
    percentage_consumed = models.PositiveIntegerField(blank=True, null=True, verbose_name=_("Quantity Consumed"))

    # Can be calculated / validated as `quantity_sold * price` for livelihood strategies that involve the sale of
    # a proportion of the household's own production.
    percentage_income = models.FloatField(blank=True, null=True, help_text=_("Income"))
    # Can be calculated / validated as `quantity_consumed * price` for livelihood strategies that involve the purchase
    # of external goods or services.
    percentage_expenditure = models.FloatField(blank=True, null=True, help_text=_("Expenditure"))

    # Sheet G contains some texts that seems describing where data is coming from, mostly 'Summ' sheet
    remark = models.TextField(max_length=255, verbose_name=_("Remark"), null=True, blank=True)

    class Meta:
        verbose_name = _("Expandability Factor")
        verbose_name_plural = _("Expandability Factor")


class CopingStrategy(models.Model):
    """
    The capacity of households to diversify and expand access to various sources of food and income,
    and thus to cope with a specified hazard

    Captured in the 'Coping' Sheet of the BSS whenever available

    Notably this sheet is not found in most BSSs, and whenever there is, the data seems an inconsistent text
    as opposed to the expected numeric values, and this may require us to parse the text during ingestion

    Coping Strategy also is better analysed during the outcome analysis stage, by taking into account the
    exact hazard/shock,

    In addition, at times in the literature, Coping seems used synonymous to Expandability,
    however it seems suitable to model the data in 'Coping' sheet - see Practitioners' guide page 137
    """

    # @TODO we can also use negative values and avoid this enum but parsing the data like this my be clearer and
    # possibly easier to report ?
    class Strategy(models.TextChoices):
        REDUCE = "reduce", _("Reduce")
        INCREASE = "increase", _("Increase")

    community = models.ForeignKey(Community, on_delete=models.RESTRICT, verbose_name=_("Community or Village"))
    leaders = models.CharField(max_length=255, null=True, blank=True)
    wealth_group = models.ForeignKey(WealthGroup, on_delete=models.RESTRICT, verbose_name=_("Wealth Group"))
    livelihood_strategy = models.ForeignKey(
        LivelihoodStrategy, on_delete=models.PROTECT, help_text=_("Livelihood Strategy")
    )
    strategy = models.CharField(max_length=20, choices=Strategy.choices, verbose_name=_("Strategy"))
    by_value = models.PositiveSmallIntegerField(
        verbose_name=_("Reduce or increase by"),
    )

    class Meta:
        verbose_name = _("Coping Strategy")
        verbose_name_plural = _("Coping Strategies")<|MERGE_RESOLUTION|>--- conflicted
+++ resolved
@@ -1,10 +1,7 @@
 """
 Models for managing HEA Baseline Surveys
 """
-<<<<<<< HEAD
 import numbers
-=======
->>>>>>> 90b2fdfe
 
 from django.contrib.gis.db import models
 from django.core.exceptions import ValidationError
