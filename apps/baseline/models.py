"""
Models for managing HEA Baseline Surveys
"""
import numbers

from django.contrib.gis.db import models
from django.core.exceptions import ValidationError
from django.core.validators import MaxValueValidator, MinValueValidator
from django.db.models import F
from django.utils.translation import gettext_lazy as _
from model_utils.managers import InheritanceManager

import common.models as common_models
from common.models import (
    ClassifiedProduct,
    Country,
    Currency,
    UnitOfMeasure,
    UnitOfMeasureConversion,
)
from common.utils import get_month_from_day_number
from metadata.models import (
    HazardCategory,
    LivelihoodActivityScenario,
    LivelihoodCategory,
    LivelihoodStrategyType,
    Market,
    Season,
    SeasonalActivityType,
    WealthCharacteristic,
    WealthGroupCategory,
)


class SourceOrganizationManager(common_models.IdentifierManager):
    def get_by_natural_key(self, name):
        return self.get(name=name)


class SourceOrganization(common_models.Model):
    """
    An Organization that provides HEA Baselines.
    """

    name = common_models.NameField(max_length=200, unique=True)
    full_name = common_models.NameField(verbose_name=_("full name"), max_length=300, unique=True)
    description = common_models.DescriptionField()

    objects = SourceOrganizationManager()

    def natural_key(self):
        return (self.name,)

    class Meta:
        verbose_name = _("Source Organization")
        verbose_name_plural = _("Source Organizations")

    class ExtraMeta:
        identifier = ["name"]


class LivelihoodZone(common_models.Model):
    """
    A geographical area within a Country in which people share broadly the same
    patterns of access to food and income, and have the same access to markets.

    Over time the livelihoods in the geographical area may change between one
    Baseline and the next, but if the group of people are the same then the
    Livelihood Zone is the same and both Baselines belong to the same
    Livelihood Zone.

    On the other hand, if the group of people between two Baselines are not the
    same, then they are for different Livelihood Zones and those Livelihood
    Zones must have different codes. For some historic Baselines, e.g. in
    Nigeria, the  same code may have been used for different locations and
    populations at different times. In that situation, the code should be
    revised when it is loaded into the database to include the reference year,
    so that we can distinguish, for example, between NG01-2012 and NG01-2017.
    """

    code = models.CharField(
        max_length=25,
        primary_key=True,
        verbose_name=_("code"),
        help_text=_("Primary identifier for the Livelihood Zone"),
    )
    name = common_models.NameField(max_length=200, unique=True)
    description = common_models.DescriptionField()
    country = models.ForeignKey(Country, verbose_name=_("Country"), db_column="country_code", on_delete=models.PROTECT)

    class Meta:
        verbose_name = _("Livelihood Zone")
        verbose_name_plural = _("Livelihood Zones")

    class ExtraMeta:
        identifier = ["code"]


class LivelihoodZoneBaselineManager(common_models.IdentifierManager):
    def get_by_natural_key(self, code: str, reference_year_end_date: str):
        return self.get(livelihood_zone__code=code, reference_year_end_date=reference_year_end_date)


class LivelihoodZoneBaseline(common_models.Model):
    """
    An HEA Baseline for a LivelihoodZone in a given reference year.

    Each LivelihoodZoneVersion contains the uploaded BSS that was used to
    create it.

    The reference year is a consumption year, the beginning and the end of the
    year depends on the livelihood zone. For non-Urban Livelihood Zones it is
    aligned with the Seasons.

    For agricultural and agropastoral Livelihood Zones, the reference year
    begins with the first month of the harvest and runs until the end of the
    lean season. For example, this is from October 2022 to September 2023 for
    the Sahel countries.

    For pastoralist Livelihood Zones, the reference year begins with the month
    in which the livestock have enough fodder (providing good milk yield) and
    runs until the end of lean season for livestock. Example from July 2022 to
    June 2023 for the Sahel countries.
    """

    name = common_models.NameField(max_length=200, unique=True)
    description = common_models.DescriptionField()
    livelihood_zone = models.ForeignKey(
        LivelihoodZone, db_column="livelihood_zone_code", on_delete=models.RESTRICT, verbose_name=_("Livelihood Zone")
    )
    geography = models.MultiPolygonField(geography=True, dim=2, blank=True, null=True, verbose_name=_("geography"))

    main_livelihood_category = models.ForeignKey(
        LivelihoodCategory,
        db_column="livelihood_category_code",
        on_delete=models.RESTRICT,
        verbose_name=_("Livelihood Zone Type"),
    )
    source_organization = models.ForeignKey(
        SourceOrganization, on_delete=models.RESTRICT, verbose_name=_("Source Organization")
    )
    bss = models.FileField(upload_to="livelihoodzonebaseline/bss", verbose_name=_("BSS Excel file"))
    profile_report = models.FileField(
        upload_to="livelihoodzonebaseline/profile_report",
        blank=True,
        null=True,
        verbose_name=_("Profile Report PDF file"),
    )
    reference_year_start_date = models.DateField(
        verbose_name=_("Reference Year Start Date"),
        help_text=_("The first day of the month of the start month in the reference year"),
    )
    reference_year_end_date = models.DateField(
        verbose_name=_("Reference Year End Date"),
        help_text=_("The last day of the month of the end month in the reference year"),
    )
    valid_from_date = models.DateField(
        null=True,
        blank=True,
        verbose_name=_("Valid From Date"),
        help_text=_("The first day of the month that this baseline is valid from"),
    )
    valid_to_date = models.DateField(
        null=True,
        blank=True,
        verbose_name=_("Valid To Date"),
        help_text=_("The last day of the month that this baseline is valid until"),
    )
    data_collection_start_date = models.DateField(
        null=True,
        blank=True,
        verbose_name=_("Data Collection Start Date"),
        help_text=_("The first day of data collection period"),
    )
    data_collection_end_date = models.DateField(
        null=True,
        blank=True,
        verbose_name=_("Data Collection End Date"),
        help_text=_("The last day of the data collection period"),
    )
    publication_date = models.DateField(
        null=True,
        blank=True,
        verbose_name=_("Publication Date"),
        help_text=_("The day that the baseline was published"),
    )
    # Although different organizations may choose to use alternate sources of
    # population data when conducting outcome analysis, it is common for the
    # organization that conducts the baseline survey to provide a population
    # estimate for the livelihood zone at the time of the baseline.
    # Organizations using other sources for the current estimated population
    # may prefer to use the estimate of the population from that source for the
    # reference year rather than the value stored in the here.
    population_source = models.CharField(
        max_length=120,
        blank=True,
        verbose_name=_("Population Source"),
        help_text=_("The data source for the Population Estimate, e.g. National Bureau of Statistics"),
    )
    population_estimate = models.PositiveIntegerField(
        blank=True,
        null=True,
        verbose_name=_("Population Estimate"),
        help_text=_("The estimated population of the Livelihood Zone during the reference year"),
    )

    objects = LivelihoodZoneBaselineManager()

    def natural_key(self):
        try:
            return (self.livelihood_zone.code, self.reference_year_end_date.isoformat())
        except Exception:
            print(self.__dict__)
            raise

    class Meta:
        verbose_name = _("Livelihood Zone Baseline")
        verbose_name_plural = _("Livelihood Zone Baselines")
        constraints = [
            models.UniqueConstraint(
                fields=("livelihood_zone", "reference_year_end_date"),
                name="baseline_livelihoodzonebaseline_livelihood_zone_reference_year_end_date_uniq",
            )
        ]


# @TODO Can we have a better name.
class LivelihoodProductCategory(common_models.Model):
    """
    The usage category of the Product in the Livelihood Zone, such as staple food or livelihood protection.
    """

    class ProductBasket(models.IntegerChoices):
        MAIN_STAPLE = 1, _("Main Staple")
        OTHER_STAPLE = 2, _("Other Staple")
        SURVIVAL_NON_FOOD = 3, _("Non-food survival")
        LIVELIHOODS_PROTECTION = 4, _("Livelihoods Protection")

    livelihood_zone_baseline = models.ForeignKey(
        LivelihoodZoneBaseline,
        on_delete=models.RESTRICT,
        related_name="staple_foods",
        verbose_name=_("Livelihood Zone Baseline"),
    )
    product = models.ForeignKey(
        ClassifiedProduct,
        db_column="product_code",
        on_delete=models.RESTRICT,
        related_name="staple_foods",
        verbose_name=_("Product"),
    )
    basket = models.PositiveSmallIntegerField(choices=ProductBasket.choices, verbose_name=_("Product Basket"))

    class Meta:
        verbose_name = _("Livelihood Product Category")
        verbose_name_plural = _("Livelihood Product Categories")


class CommunityManager(common_models.IdentifierManager):
    def get_by_natural_key(self, code: str, reference_year_end_date: str, full_name: str):
        return self.get(
            livelihood_zone_baseline__livelihood_zone__code=code,
            livelihood_zone_baseline__reference_year_end_date=reference_year_end_date,
            full_name=full_name,
        )


class Community(common_models.Model):
    """
    A representative location within the Livelihood Zone whose population was
    surveyed to produce the Baseline.

    In a rural Livelihood Zone this is typically a Village. In an urban
    Livelihood Zone for a Francophone Country it might be a quartier within an
    arrondissement.
    """

    code = models.CharField(
        max_length=25,
        blank=True,
        null=True,
        verbose_name=_("Code"),
        help_text=_("A short identifier for the Community"),
    )
    name = common_models.NameField()
    full_name = common_models.NameField(
        max_length=200,
        verbose_name=_("Full Name"),
        help_text=_("The full name the Community, including the parent administrative units."),
    )
    livelihood_zone_baseline = models.ForeignKey(
        LivelihoodZoneBaseline,
        on_delete=models.CASCADE,
        related_name="communities",
        verbose_name=_("Livelihood Zone Baseline"),
    )
    geography = models.GeometryField(geography=True, dim=2, blank=True, null=True, verbose_name=_("geography"))
    # Typicallly a number, but sometimes a code, e.g. SO03_NWA_26Nov15
    # See https://docs.google.com/spreadsheets/d/1wuXjjmQXW9qG5AV8MRKHVadrFUhleUGN/
    # If present, this can be used to validate the data reported for the Wealth Group (Form 4) interviews.
    interview_number = models.CharField(
        max_length=10,
        blank=True,
        null=True,
        verbose_name=_("Interview Number"),
        help_text=_("The interview number or interview code assigned to the Community"),
    )
    community_interview_date = models.DateField(
        blank=True,
        null=True,
        verbose_name=_("Community Interview Date"),
        help_text=_("The date that the Community Interview (Form 3) was conducted."),
    )
    wealth_group_interview_date = models.DateField(
        blank=True,
        null=True,
        verbose_name=_("Wealth Group Interview Date"),
        help_text=_("The date that the Wealth Group Interviews (Form 4) were conducted."),
    )
    objects = CommunityManager()

    def natural_key(self):
        return (
            self.livelihood_zone_baseline.livelihood_zone.code,
            self.livelihood_zone_baseline.reference_year_end_date.isoformat(),
            self.full_name,
        )

    class Meta:
        verbose_name = _("Community")
        verbose_name_plural = _("Communities")
        constraints = [
            models.UniqueConstraint(
                fields=("livelihood_zone_baseline", "full_name"),
                name="baseline_community_livelihood_zone_baseline_full_name_uniq",
            ),
            # Create a unique constraint on id and livelihood_zone_baseline, so that we can use it as a target for a
            # composite foreign key from Seasonal Activity, which in turn allows us to ensure that the Community
            # and the Baseline Seasonal Activity for a Seasonal Activity both have the same Livelihood Baseline.
            # We also use it as a target from WealthGroup when the Community is specified.
            models.UniqueConstraint(
                fields=["id", "livelihood_zone_baseline"],
                name="baseline_community_id_livelihood_zone_baseline_uniq",
            ),
        ]


class WealthGroupManager(common_models.IdentifierManager):
    def get_by_natural_key(self, code: str, reference_year_end_date: str, wealth_group_category: str, full_name: str):
        if full_name:
            return self.get(
                livelihood_zone_baseline__livelihood_zone__code=code,
                livelihood_zone_baseline__reference_year_end_date=reference_year_end_date,
<<<<<<< HEAD
                wealth_group_category=wealth_group_category,
=======
                wealth_category__code=wealth_category,
>>>>>>> 1e08b557
                community__full_name=full_name,
            )
        else:
            return self.get(
                livelihood_zone_baseline__livelihood_zone__code=code,
                livelihood_zone_baseline__reference_year_end_date=reference_year_end_date,
<<<<<<< HEAD
                wealth_group_category=wealth_group_category,
=======
                wealth_category__code=wealth_category,
>>>>>>> 1e08b557
                community__isnull=True,
            )


# @TODO https://fewsnet.atlassian.net/browse/HEA-92
# Should this be SocioEconomicGroup, or maybe PopulationGroup, given female-headed households, etc.
# Jenny will check with P3 on preferred English naming. In French, it is something else anyway, I think.
class WealthGroup(common_models.Model):
    """
    Households within a Livelihood Zone with similar capacity to exploit the available food and income options.

    Typically, rural Livelihood Zones contain Very Poor, Poor, Medium and
    Better Off Wealth Groups.

    Note that although most Wealth Groups are based on income and assets,
    i.e. wealth, that is not always the case. For example female-headed
    households may be a surveyed Wealth Group.

    Implicit in the BSS 'WB' worksheet in Column B and the 'Data' worksheet in
    Row 3.
    """

    livelihood_zone_baseline = models.ForeignKey(
        LivelihoodZoneBaseline,
        on_delete=models.CASCADE,
        related_name="wealth_groups",
        verbose_name=_("Livelihood Zone Baseline"),
    )
    # If Community is specified then the Wealth Group represents the households
    # within that Community in the specified Wealth Group Category. If the Community
    # is null, then the Wealth Group represents the households with that
    # Wealth Group Category for the whole Livelihood Zone Baseline.
    # @TODO Or make this a mandatory geographic_unit
    # In which case we move validation out of here and into the spatial hierarchy.
    # Roger: We need the `livelihood_zone_baseline` as a foreign key anyway,
    # so we can validate that Activity->Strategy->Baseline and Activity->WealthGroup->Baseline end up at the
    # same Baseline. Therefore we need the `livelihood_zone_baseline` as a separate column anyway. I think it
    # would be weird to have `livelihood_zone_baseline` and `geographic_unit` both pointing at the same object,
    # and it would be less obvious whether a WealthGroup is a BaselineWealthGroup or a CommunityWealthGroup.
    # Therefore, I think that the current approach with an optional `community` is preferable.
    community = models.ForeignKey(
        Community, blank=True, null=True, on_delete=models.CASCADE, verbose_name=_("Community")
    )
    wealth_group_category = models.ForeignKey(
        WealthGroupCategory,
        db_column="wealth_group_category_code",
        on_delete=models.CASCADE,
        verbose_name=_("Wealth Group Category"),
        help_text=_("Wealth Group Category, e.g. Poor or Better Off"),
    )
    percentage_of_households = models.PositiveSmallIntegerField(
        blank=True,
        null=True,
        verbose_name=_("Percentage of households"),
        help_text=_("Percentage of households in the Community or Livelihood Zone that are in this Wealth Group"),
    )
    average_household_size = models.PositiveSmallIntegerField(
        blank=True, null=True, verbose_name=_("Average household size")
    )

    objects = WealthGroupManager()

    def calculate_fields(self):
        if self.community:
            self.livelihood_zone_baseline = self.community.livelihood_zone_baseline

    def save(self, *args, **kwargs):
        self.calculate_fields()
        # No need to enforce foreign keys or uniqueness because database constraints will do it anyway
        self.full_clean(
            exclude=[field.name for field in self._meta.fields if isinstance(field, models.ForeignKey)],
            validate_unique=False,
        )
        super().save(*args, **kwargs)

    def __str__(self):
        return (
            f"{str(self.community)} {str(self.wealth_group_category)}"
            if self.community
            else f"{str(self.livelihood_zone_baseline)} {str(self.wealth_group_category)}"
        )

    def natural_key(self):
        return (
            self.livelihood_zone_baseline.livelihood_zone_id,
            self.livelihood_zone_baseline.reference_year_end_date.isoformat(),
<<<<<<< HEAD
            self.wealth_group_category.code,
=======
            self.wealth_category.code,
>>>>>>> 1e08b557
            self.community.full_name if self.community else "",
        )

    class Meta:
        verbose_name = _("Wealth Group")
        verbose_name_plural = _("Wealth Groups")
        constraints = [
            models.UniqueConstraint(
                fields=("livelihood_zone_baseline", "wealth_group_category", "community"),
                name="baseline_wealthgroup_livelihood_zone_baseline_wealth_group_category_community_uniq",
            ),
            # Create a unique constraint on id and livelihood_zone_baseline, so that we can use it as a target for a
            # composite foreign key from Livelhood Activity, which in turn allows us to ensure that the Wealth Group
            # and the Livelihood Strategy for a Livelihood Activity both have the same Livelihood Baseline.
            models.UniqueConstraint(
                fields=["id", "livelihood_zone_baseline"],
                name="baseline_wealthgroup_id_livelihood_zone_baseline_uniq",
            ),
        ]


class BaselineWealthGroupManager(InheritanceManager):
    def get_queryset(self):
        return super().get_queryset().filter(community__isnull=True).select_subclasses()


class BaselineWealthGroup(WealthGroup):
    """
    Households within a Livelihood Zone with similar capacity to exploit the available food and income options.
    """

    objects = BaselineWealthGroupManager()

    def clean(self):
        if self.community:
            raise ValidationError(_("A Baseline Wealth Group cannot have a Community"))
        super().clean()

    class Meta:
        verbose_name = _("Baseline Wealth Group")
        verbose_name_plural = _("Baseline Wealth Groups")
        proxy = True


class CommunityWealthGroupManager(InheritanceManager):
    def get_queryset(self):
        return super().get_queryset().exclude(community__isnull=True).select_subclasses()


class CommunityWealthGroup(WealthGroup):
    """
    Households within a Community with similar capacity to exploit the available food and income options.
    """

    objects = CommunityWealthGroupManager()

    def clean(self):
        if not self.community:
            raise ValidationError(_("A Community Wealth Group must have a Community"))
        super().clean()

    class Meta:
        verbose_name = _("Community Wealth Group")
        verbose_name_plural = _("Community Wealth Groups")
        proxy = True


class WealthGroupCharacteristicValueManager(common_models.IdentifierManager):
    def get_by_natural_key(
        self,
        code: str,
        reference_year_end_date: str,
        wealth_group_category: str,
        wealth_characteristic: str,
        reference_type: str = "baseline_summary",
        product: str = "",
        full_name: str = "",
    ):
        criteria = {
            "wealth_characteristic__code": wealth_characteristic,
            "reference_type": reference_type,
            "wealth_group__livelihood_zone_baseline__livelihood_zone__code": code,
            "wealth_group__livelihood_zone_baseline__reference_year_end_date": reference_year_end_date,
<<<<<<< HEAD
            "wealth_group__wealth_group_category": wealth_group_category,
=======
            "wealth_group__wealth_category__code": wealth_category,
>>>>>>> 1e08b557
        }
        if full_name:
            criteria["wealth_group__community__full_name"] = full_name
        else:
            criteria["wealth_group__community__isnull"] = True
        if product:
            criteria["product__cpcv2"] = product
        else:
            criteria["product__isnull"] = True

        return self.get(**criteria)


class WealthGroupCharacteristicValue(common_models.Model):
    """
    An attribute of a Wealth Group such as the number of school-age children.

    Stored on the BSS 'WB' worksheet, which contains many values for each Wealth Characteristic.

    The first set of columns contain values from the Community Interviews (Form 3).
    The second set of columns contain values from the Wealth Group Interviews in each Community (Form 4).
    The third set of columns contain the summary value and range that is considered representative for the Baseline,
    and is derived from the Community and Wealth Group Interviews as part of the baseline process.

    A Wealth Group Characteristic Value for a Baseline Wealth Group is always a Summary,
    but a Characteristic Value for a Community Wealth Group could be either from a
    Community Interview (Form 3) or a Wealth Group Interview (Form 4) with members
    of that specific Wealth Group.
    """

    # Note that the current model doesn't support data collected from a Wealth Group (Form 4) interview about a
    # different Wealth Group. The Form 4 breakdown of percentage of households in each Wealth Category Type that
    # was provided by a Wealth Group includes estimates of the percentage of households in the other Wealth Groups.
    # This is the only data in the BSS that cannot be loaded as a result of the current structure. We could support
    # this data by storing both the assessed_wealth_group_category and the interviewee_wealth_group_category. However,
    # Save the Children have confirmed that the Form 4 breakdown of percentage of households in each Wealth Category
    # Type is generally considered unreliable, and that there is a principle that Wealth Groups are not reliable
    # reporters of data about Wealth Groups other than their own.

    class CharacteristicReference(models.TextChoices):
        COMMUNITY = "community_interview", _("Community Interview (Form 3)")
        WEALTH_GROUP = "wealth_group_interview", _("Wealth Group Interview (Form 4)")
        SUMMARY = "baseline_summary", _("Baseline Summary")

    wealth_group = models.ForeignKey(WealthGroup, on_delete=models.RESTRICT, verbose_name=_("Wealth Group"))
    wealth_characteristic = models.ForeignKey(
        WealthCharacteristic,
        db_column="wealth_characteristic_code",
        on_delete=models.RESTRICT,
        verbose_name=_("Wealth Characteristic"),
    )
    reference_type = models.CharField(
        max_length=30,
        choices=CharacteristicReference.choices,
        db_index=True,
        verbose_name=_("Reference Type"),
        help_text=_(
            "The reference type of this Wealth Group Characteristic Value, such as a Community Interview (Form 3), "
            "Wealth Group Interview (Form 4) or the Baseline Summary"
        ),
    )
    product = models.ForeignKey(
        ClassifiedProduct,
        db_column="product_code",
        blank=True,
        null=True,
        on_delete=models.PROTECT,
        verbose_name=_("Product"),
        help_text=_("Product, e.g. Cattle"),
        related_name="wealth_group_characteristic_values",
    )
    unit_of_measure = models.ForeignKey(
        UnitOfMeasure,
        db_column="unit_code",
        blank=True,
        null=True,
        on_delete=models.PROTECT,
        verbose_name=_("Unit of Measure"),
        related_name="wealth_group_characteristic_values",
    )

    # @TODO Are we better off with a `value = JSONField()` or `num_value`, `str_value`, `bool_value` as separate fields
    # or a single `value=CharField()` that we just store the str representation of the value in.
    # Examples of the characteristics we need to support:
    # "has_motorcycle" (boolean)
    # "type_water" (one from well, faucet, river, etc.)
    # "main_cash_crops" (many from ClassifiedProduct, e.g. maize,coffee)
    # "land_area" (1 decimal point numeric value, maybe with a unit of measure, e.g. 10.3 acres)
    value = models.JSONField(
        verbose_name=_("value"), help_text=_("A single property value, eg, a float, str or list, not a dict of props.")
    )
    # The Summary value for a Baseline Wealth Group also contains a min and max value for the Wealth Characteristic
    # E..g. See CD09_Final 'WB':$AS:$AT
    min_value = models.JSONField(
        verbose_name=_("min_value"),
        blank=True,
        null=True,
        help_text=_("The minimum value of the possible range for this value."),
    )
    max_value = models.JSONField(
        verbose_name=_("max_value"),
        blank=True,
        null=True,
        help_text=_("The maximum value of the possible range for this value."),
    )

    objects = WealthGroupCharacteristicValueManager()

    def clean(self):
        # Validate `reference_type`
        if self.reference_type == self.CharacteristicReference.SUMMARY:
            if self.wealth_group.community:
                raise ValidationError(
                    _(
                        "A Wealth Group Characteristic Value from a Baseline Summary must be for a Baseline Wealth Group"  # NOQA: E501
                    )
                )
        elif not self.wealth_group.community:
            raise ValidationError(
                _("A Wealth Group Characteristic Value from a %s must be for a Community Wealth Group")
                % self.CharacteristicReference(self.reference_type).label
            )
        # Validate `product`
        if self.wealth_characteristic.has_product:
            if not self.product:
                raise ValidationError(
                    _("A Wealth Group Characteristic Value for %s must have a product" % self.wealth_characteristic)
                )
        elif self.product:
            raise ValidationError(
                _("A Wealth Group Characteristic Value for %s must not have a product" % self.wealth_characteristic)
                % self.CharacteristicReference(self.reference_type).label
            )
        # Validate `value` is between min_value and max_value, if either are numerics (strings eg "1" not validated)
        if (
            isinstance(self.min_value, numbers.Number)
            and isinstance(self.value, numbers.Number)
            and self.min_value > self.value
        ):
            raise ValidationError(_("Value must be higher than min_value."))
        if (
            isinstance(self.max_value, numbers.Number)
            and isinstance(self.value, numbers.Number)
            and self.max_value < self.value
        ):
            raise ValidationError(_("Value must be lower than max_value."))
        super().clean()

    def save(self, *args, **kwargs):
        # No need to enforce foreign keys or uniqueness because database constraints will do it anyway
        self.full_clean(
            exclude=[field.name for field in self._meta.fields if isinstance(field, models.ForeignKey)],
            validate_unique=False,
        )
        super().save(*args, **kwargs)

    def natural_key(self):
        return (
            self.wealth_group.livelihood_zone_baseline.livelihood_zone_id,
            self.wealth_group.livelihood_zone_baseline.reference_year_end_date.isoformat(),
<<<<<<< HEAD
            self.wealth_group.wealth_group_category.code,
=======
            self.wealth_group.wealth_category.code,
>>>>>>> 1e08b557
            self.wealth_characteristic_id,
            self.reference_type,
            self.product_id if self.product_id else "",
            self.wealth_group.community.full_name if self.wealth_group.community else "",
        )

    class Meta:
        verbose_name = _("Wealth Characteristic Value")
        verbose_name_plural = _("Wealth Characteristic Values")
        constraints = [
            # Create a unique constraint on wealth_group, wealth_characteristic, product and reference_type.
            # We can only have one value from each reference_type (Form 3, Form 4, Summary) for each Wealth Group
            # for each Characteristic (including the Product if appropriate).
            models.UniqueConstraint(
                fields=["wealth_group", "wealth_characteristic", "reference_type", "product"],
                name="baseline_wealthgroupcharacteristicvalue_group_characteristic_reference_type_product_uniq",
            ),
        ]


class LivelihoodStrategyManager(common_models.IdentifierManager):
    def get_by_natural_key(
        self,
        code: str,
        reference_year_end_date: str,
        strategy_type: str,
        season_name: str,
        product: str = "",
        additional_identifier: str = "",
    ):
        criteria = {
            "livelihood_zone_baseline__livelihood_zone__code": code,
            "livelihood_zone_baseline__reference_year_end_date": reference_year_end_date,
            "strategy_type": strategy_type,
            "additional_identifier": additional_identifier,
        }
        if season_name:
            criteria["season__name"] = season_name
            criteria["season__country"] = F("livelihood_zone_baseline__livelihood_zone__country")
        else:
            criteria["season__isnull"] = True
        if product:
            criteria["product__cpcv2"] = product
        else:
            criteria["product__isnull"] = True

        return self.get(**criteria)


class LivelihoodStrategy(common_models.Model):
    """
    An activity undertaken by households in a Livelihood Zone that produces food or income or requires expenditure.

    A Livelihood Strategy is not necessarily used by all Wealth Groups within the Livelihood Zone.

    Implicit in the BSS 'Data' worksheet in Column A.
    """

    livelihood_zone_baseline = models.ForeignKey(
        LivelihoodZoneBaseline,
        on_delete=models.CASCADE,
        related_name="livelihood_strategies",
        verbose_name=_("Livelihood Zone Baseline"),
    )
    # This also acts as a discriminator column for LivelihoodActivity
    strategy_type = models.CharField(
        max_length=30,
        choices=LivelihoodStrategyType.choices,
        db_index=True,
        verbose_name=_("Strategy Type"),
        help_text=_("The type of livelihood strategy, such as crop production, or wild food gathering."),
    )
    # Season is optional to allow for Livelihood Strategies that have equal distribution across the year,
    # such as purchase of tea and sugar, or remittances.
    season = models.ForeignKey(Season, blank=True, null=True, on_delete=models.PROTECT, verbose_name=_("Season"))
    # Product is optional to allow for Livelihood Strategies that don't have an obvious Product.
    # For example, many of the labor types in OtherCaseIncome are very specific and won't benefit from being
    # Products if we don't have any other data to cross-reference them with.
    product = models.ForeignKey(
        ClassifiedProduct,
        db_column="product_code",
        blank=True,
        null=True,
        on_delete=models.PROTECT,
        verbose_name=_("Product"),
        help_text=_("Product, e.g. full fat milk"),
        related_name="livelihood_strategies",
    )
    unit_of_measure = models.ForeignKey(
        UnitOfMeasure,
        db_column="unit_code",
        on_delete=models.PROTECT,
        verbose_name=_("Unit of Measure"),
        help_text=_("Unit used to measure production from this Livelihood Strategy"),
    )
    currency = models.ForeignKey(
        Currency,
        db_column="currency_code",
        on_delete=models.PROTECT,
        verbose_name=_("Currency"),
        help_text=_("Currency of income or expenditure from this Livelihood Strategy"),
    )
    # In Somalia they track export/local sales separately - see SO18 Data:B178 and also B770
    # In many BSS they store separate data for Rainfed and Irrigated production of staple crops.
    # @TODO See https://fewsnet.atlassian.net/browse/HEA-67
    # Are there other types than rainfed and irrigated?
    additional_identifier = models.CharField(
        blank=True,
        verbose_name=_("Additional Identifer"),
        help_text=_("Additional text identifying the livelihood strategy"),
    )

    objects = LivelihoodStrategyManager()

    def natural_key(self):
        return (
            self.livelihood_zone_baseline.livelihood_zone_id,
            self.livelihood_zone_baseline.reference_year_end_date.isoformat(),
            self.strategy_type,
            self.season.name if self.season else "",
            self.product_id if self.product_id else "",
            self.additional_identifier,
        )

    class Meta:
        verbose_name = _("Livelihood Strategy")
        verbose_name_plural = _("Livelihood Strategies")
        constraints = [
            models.UniqueConstraint(
                fields=["livelihood_zone_baseline", "strategy_type", "season", "product", "additional_identifier"],
                name="baseline_livelihoodstrategy_uniq",
            ),
            # Create a unique constraint on id and livelihood_zone_baseline, so that we can use it as a target for a
            # composite foreign key from Livelhood Activity, which in turn allows us to ensure that the Wealth Group
            # and the Livelihood Strategy for a Livelihood Activity both have the same Livelihood Baseline.
            models.UniqueConstraint(
                fields=["id", "livelihood_zone_baseline"],
                name="baseline_livelihoodstrategy_id_livelihood_zone_baseline_uniq",
            ),
            # Create a unique constraint on id and season, so that we can use it as a target for a
            # composite foreign key from Seasonal Activity, which in turn allows us to ensure that the Livelihood
            # Strategy and the Baseline Seasonal Activity for a Seasonal Activity both have the same Season.
            models.UniqueConstraint(
                fields=["id", "season"],
                name="baseline_livelihoodstrategy_id_season_uniq",
            ),
        ]


class LivelihoodActivity(common_models.Model):
    """
    An activity undertaken by households in a Wealth Group that produces food or income or requires expenditure.

    A Livelihood Activity contains the outputs of a Livelihood Strategy
    employed by a Wealth Group in a Community in the reference year, or the
    outputs of a Wealth Group representing the Baseline as a whole in either
    the reference year (the Baseline scenario) or in response to a shock (the
    Response scenario).

    Stored on the BSS 'Data' worksheet.
    """

    livelihood_strategy = models.ForeignKey(
        LivelihoodStrategy, on_delete=models.PROTECT, help_text=_("Livelihood Strategy")
    )
    # Inherited from Livelihood Strategy, the denormalization is necessary to
    # ensure that the Livelihood Strategy and the Wealth Group belong to the
    # same Livelihood Zone Baseline.
    livelihood_zone_baseline = models.ForeignKey(
        LivelihoodZoneBaseline,
        on_delete=models.CASCADE,
        related_name="livelihood_activities",
        verbose_name=_("Livelihood Zone Baseline"),
    )
    # Inherited from Livelihood Strategy to acts as a discriminator column.
    strategy_type = models.CharField(
        max_length=30,
        choices=LivelihoodStrategyType.choices,
        db_index=True,
        verbose_name=_("Strategy Type"),
        help_text=_("The type of livelihood strategy, such as crop production, or wild food gathering."),
    )
    scenario = models.CharField(
        max_length=20,
        choices=LivelihoodActivityScenario.choices,
        verbose_name=_("Scenario"),
        help_text=_("The scenario in which the outputs of this Livelihood Activity apply, e.g. baseline or response."),
    )
    wealth_group = models.ForeignKey(WealthGroup, on_delete=models.PROTECT, help_text=_("Wealth Group"))

    quantity_produced = models.PositiveIntegerField(blank=True, null=True, verbose_name=_("Quantity Produced"))
    quantity_purchased = models.PositiveIntegerField(blank=True, null=True, verbose_name=_("Quantity Purchased"))
    quantity_sold = models.PositiveIntegerField(blank=True, null=True, verbose_name=_("Quantity Sold/Exchanged"))
    quantity_other_uses = models.PositiveIntegerField(blank=True, null=True, verbose_name=_("Quantity Other Uses"))
    # Can normally be calculated / validated as `quantity_produced + quantity_purchased - quantity_sold - quantity_other_uses`  # NOQA: E501
    # but there are exceptions, such as MilkProduction, where there is also an amount used for ButterProduction
    quantity_consumed = models.PositiveIntegerField(blank=True, null=True, verbose_name=_("Quantity Consumed"))

    price = models.FloatField(blank=True, null=True, verbose_name=_("Price"), help_text=_("Price per unit"))
    # Can be calculated / validated as `quantity_sold * price` for livelihood strategies that involve the sale of
    # a proportion of the household's own production.
    income = models.FloatField(blank=True, null=True, help_text=_("Income"))
    # Can be calculated / validated as `quantity_purchased * price` for livelihood strategies that involve the purchase
    # of external goods or services.
    expenditure = models.FloatField(blank=True, null=True, help_text=_("Expenditure"))

    # Can normally be calculated  / validated as `quantity_consumed` * `kcals_per_unit`
    kcals_consumed = models.PositiveIntegerField(
        blank=True,
        null=True,
        verbose_name=_("Total kcals consumed"),
        help_text=_("Total kcals consumed by a household in the reference year from this livelihood strategy"),
    )
    # Can be calculated / validated as `total_kcals_consumed / DAILY_KCAL_REQUIRED (2100) / DAYS_PER_YEAR (365) / self.wealth_group.average_household_size`  # NOQA: E501
    # Note that although 2100 kcal per person per day is the WFP recommended amount,
    # some analyses may choose to use alternate thresholds and would need to calcuate
    # this value separately. For example, for program development some organizations
    # use 1900 kcal per person per day.
    percentage_kcals = models.FloatField(
        blank=True,
        null=True,
        verbose_name=_("Percentage of required kcals"),
        help_text=_("Percentage of annual household kcal requirement provided by this livelihood strategy"),
    )

    # The 'Graphs' worksheet in NE01(BIL) and MG2 adds a `qui?` lookup in
    # Column F that tracks which household members are primarily responsible
    # for Livelihood Strategies that generate food and income.
    # Not all BSS track this, and it isn't tracked for expenditures, so
    # the field must be `blank=True`. If it is collected, then it is found in
    # the BSS 'Graphs' worksheet in column F. See NE01(BIL) for an example.
    # In its current location it is documented at the Livelihood Strategy-level.
    # However, we know from dicussions with Save the Children that in reality
    # the labor provider varies by wealth group category. Therefore, we store
    # this against the LivelihoodActivity, typically for Summary Livelihood
    # Activities only, with the same value for each Summary Wealth Group. In
    # future we may collect this data as part of Form 4, and store it for every
    # Wealth Group.
    class HouseholdLaborProvider(models.TextChoices):
        MEN = "men", _("Mainly Men")
        WOMEN = "women", _("Mainly Women")
        CHILDREN = "children", _("Mainly Children")
        ALL = "all", _("All Together")

    household_labor_provider = models.CharField(
        choices=HouseholdLaborProvider.choices, blank=True, verbose_name=_("Activity done by")
    )

    def calculate_fields(self):
        self.livelihood_zone_baseline = self.livelihood_strategy.livelihood_zone_baseline
        self.strategy_type = self.livelihood_strategy.strategy_type

        # @TODO This hasn't been reviewed yet, and fix
        # self.is_staple = self.wealth_group.community.livelihood_zone_baseline.staple_set(
        #     item=self.output_item
        # ).exists()

    # These formulae are copied directly from the BSS cells:

    def validate_quantity_produced(self):
        """
        Validate the quantity_produced.

        In for many LivelihoodActivity subclasses the quantity_produced cannot
        be calculated from the data in the Baseline. In those cases this
        validation passes automatically.

        However, some LivelihoodActivity subclasses, such as MilkProduction,
        MeatProduction, etc. have additional fields that allow the
        quantity_produced to be validated. This method is overwritten in those
        subclasses.
        """
        pass

    def validate_quantity_consumed(self):
        if self.quantity_consumed != self.quantity_produced - self.quantity_sold - self.quantity_other_uses:
            raise ValidationError(
                _(
                    "Quantity consumed for a Livelihood Activity must be quantity produced - quantity sold - quantity used for other things"  # NOQA: E501
                )
            )

    def validate_income(self):
        if self.income != self.quantity_sold * self.price:
            raise ValidationError(_("Income for a Livelihood Activity must be quantity sold multiplied by price"))

    def validate_expenditure(self):
        """
        Validate the expenditure.

        In for many LivelihoodActivity subclasses the quantity_produced is the
        result of labor rather than expenditure. In those cases this validation
        passes automatically.

        However, some LivelihoodActivity subclasses, such as FoodPurchase and
        OtherPurchase, involve spending money to acquire the item, in which
        case we must validate that expenditure = quantity_produced * price
        """
        if self.expenditure and self.expenditure != self.quantity_produced * self.price:
            raise ValidationError(
                _("Expenditure for a Livelihood Activity must be quantity produced multiplied by price")
            )

    def validate_kcals_consumed(self):
        conversion_factor = UnitOfMeasureConversion.objects.get_conversion_factor(
            from_unit=self.livelihood_strategy.unit_of_measure,
            to_unit=self.livelihood_strategy.product.unit_of_measure,
        )
        kcals_per_unit = self.livelihood_strategy.product.kcals_per_unit
        if self.kcals_consumed != self.quantity_consumed * conversion_factor * kcals_per_unit:
            raise ValidationError(
                _("Kcals consumed for a Livelihood Activity must be quantity consumed multiplied by kcals per unit")
            )

    def validate_strategy_type(self):
        if (
            type(self) not in {LivelihoodActivity, BaselineLivelihoodActivity, ResponseLivelihoodActivity}
            and self.strategy_type != self._meta.object_name
        ):
            raise ValidationError(
                _(
                    f"Incorrect Livelihood Activity strategy type. Found {self.strategy_type}. Expected {self._meta.object_name}."  # NOQA: E501
                )
            )

    def validate_livelihood_zone_baseline(self):
        if not (
            self.wealth_group.livelihood_zone_baseline
            == self.livelihood_strategy.livelihood_zone_baseline
            == self.livelihood_zone_baseline
        ):
            raise ValidationError(
                _(
                    "Wealth Group and Livelihood Strategy for a Livelihood Activity must belong to the same Livelihood Zone Baseline"  # NOQA: E501
                )
            )

    # @TODO Do we use Django Forms as a separate validation layer, and load the data from the dataframe into a Form
    # instance and then check whether it is valid.  See Two Scoops for an explanation.
    def clean(self):
        self.validate_livelihood_zone_baseline()
        self.validate_strategy_type()
        self.validate_quantity_produced()
        self.validate_quantity_consumed()
        self.validate_income()
        self.validate_expenditure()
        self.validate_kcals_consumed()
        super().clean()

    def save(self, *args, **kwargs):
        self.calculate_fields()
        # No need to enforce foreign keys or uniqueness because database constraints will do it anyway
        self.full_clean(
            exclude=[field.name for field in self._meta.fields if isinstance(field, models.ForeignKey)],
            validate_unique=False,
        )
        super().save(*args, **kwargs)

    class Meta:
        verbose_name = _("Livelihood Activity")
        verbose_name_plural = _("Livelihood Activities")
        constraints = [
            # @TODO Add constraints either declared here or in a custom migration that target the composite foreign
            # keys for Wealth Group and Livelihood Strategy that include the livelihood_zone_baseline.
        ]

    class ExtraMeta:
        identifier = ["livelihood_strategy", "wealth_group", "scenario"]


class BaselineLivelihoodActivityManager(InheritanceManager):
    def get_queryset(self):
        return super().get_queryset().filter(scenario=LivelihoodActivityScenario.BASELINE).select_subclasses()


class BaselineLivelihoodActivity(LivelihoodActivity):
    """
    An activity undertaken by households in a Wealth Group that produces food or income or requires expenditure.

    A Baseline Livelihood Activity contains the outputs of a Livelihood Strategy
    employed by a Wealth Group in a Community or a Wealth Group representing
    the Baseline as a whole in the reference year.

    Stored on the BSS 'Data' worksheet.
    """

    objects = BaselineLivelihoodActivityManager()

    def clean(self):
        if self.scenario != LivelihoodActivityScenario.BASELINE:
            raise ValidationError(_("A Baseline Livelihood Activity must use the Baseline Scenario"))
        super().clean()

    class Meta:
        verbose_name = _("Baseline Livelihood Activity")
        verbose_name_plural = _("Baseline Livelihood Activities")
        proxy = True


class ResponseLivelihoodActivityManager(InheritanceManager):
    def get_queryset(self):
        return super().get_queryset().filter(scenario=LivelihoodActivityScenario.RESPONSE).select_subclasses()


class ResponseLivelihoodActivity(LivelihoodActivity):
    """
    An activity undertaken by households in a Wealth Group that produces food or income or requires expenditure.

    A Response Livelihood Activity contains the outputs of a Livelihood Strategy
    employed by a Wealth Group representing the Baseline as a whole during the
    response to a shock.

    Stored on the BSS 'Summ' worksheet.
    """

    # Note that the ResponseLivelihoodActivity contains the full set of attributes
    # for the Activity, including those values that are not explicitly entered
    # in the 'Summ' worksheet because they are implicitly inherited from the
    # matching BaselineLivelihoodActivity.
    objects = ResponseLivelihoodActivityManager()

    def clean(self):
        if self.scenario != LivelihoodActivityScenario.RESPONSE:
            raise ValidationError(_("A Response Livelihood Activity must use the Response Scenario"))
        super().clean()

    class Meta:
        verbose_name = _("Response Livelihood Activity")
        verbose_name_plural = _("Response Livelihood Activities")
        proxy = True


class MilkProduction(LivelihoodActivity):
    """
    Production of milk by households in a Wealth Group for their own consumption, for sale and for other uses.

    Stored on the BSS 'Data' worksheet in the 'Livestock Production' section, typically starting around Row 60.
    """

    class MilkType(models.TextChoices):
        SKIM = "skim", _("Skim")
        WHOLE = "whole", _("whole")

    # Production calculation /validation is `lactation days * daily_production`
    milking_animals = models.PositiveSmallIntegerField(verbose_name=_("Number of milking animals"))
    lactation_days = models.PositiveSmallIntegerField(verbose_name=_("Average number of days of lactation"))
    daily_production = models.PositiveSmallIntegerField(verbose_name=_("Average daily milk production per animal"))

    # @TODO see https://fewsnet.atlassian.net/browse/HEA-65
    # This is currently not required for scenario development and is only used for the kcal calculations in the BSS.
    # Save the Children confirmed that most communities consume Whole Milk, and then either sell Whole Milk, or make
    # Butter/Ghee and then sell the remaining Skim Milk (and also sell some proportion of the Butter/Ghee). The
    # current structure of the BSS supports these Livelihood Strategies. However, Save the Children have also confirmed
    # that  as a coping strategy a wealth group might choose to make butter from whole milk, consume skimmed milk
    # themselves, to ensure that they can sell more butter/ghee. To support this Livelihood Strategy we have added
    # `type_of_milk_consumed` even though this field isn't currently in the BSS. Records loaded from historic BSS
    # will have `type_of_milk_consumed = "whole"`.
    # Similarly, although the current BSS structure doesn't store explictly the amount of milk used to make butter. it
    # is implicit in the formula used to calculate the amount of butter produced, but we store it as a separate field.
    # It is also possible that a community will consume some amount of total milk production as whole milk, then make
    # butter, and then consume some amount of the resulting skimmed milk and sell the rest. It is not clear whether the
    # data collection process will be able accurately capture this level of detail, and we don't support it in the
    # current approach using a single MilkProduction and ButterProduction LivelihoodActivity for each animal. Should
    # this be required in the future, one approach would be to create a second MilkProduction LivelihoodActivity with a
    # product for the animal-specific skimmed milk, e.g. new products under P22212 - see
    # https://unstats.un.org/unsd/classifications/Econ/Detail/EN/1074/22110. That LivelihoodActivity would have a
    # `quantity_produced` equal to the amount of whole milk that was used for ButterProduction, and then the
    # quantity_sold and the quantity_consumed could be tracked separately.
    quantity_butter_production = models.PositiveIntegerField(
        blank=True, null=True, verbose_name=_("Quantity used for Butter Production")
    )  # NOQA: E501
    type_of_milk_consumed = models.CharField(choices=MilkType.choices, verbose_name=_("Skim or whole milk consumed"))
    type_of_milk_sold_or_other_uses = models.CharField(
        choices=MilkType.choices, verbose_name=_("Skim or whole milk sold or used for other purposes")
    )

    # @TODO See https://fewsnet.atlassian.net/browse/HEA-65
    # The BSS has a single cell for kcal_percentage that covers both the Milk and Butter/Ghee
    # livelihood strategies. Can we separate these out? If not, do we store Ghee as a sale only
    # and record all consumption against milk, which is how it is calculated. Or do we create a
    # combined `DairyProduction(LivelihoodStrategy)` so that there is only a single row in the db
    # but which contains extra metadata for the ghee production/sales/other_uses. Or do we split
    # production/sales/other_users/consumption into rows in a table rather than columns so that a
    # LivelihoodStrategy can have 0 or many of each type. I.e. adopt the TransferModel approach that
    # Chris proposed early on.
    def validate_quantity_produced(self):
        # @TODO Add validation
        pass

    class Meta:
        verbose_name = LivelihoodStrategyType.MILK_PRODUCTION.label
        verbose_name_plural = LivelihoodStrategyType.MILK_PRODUCTION.label


class ButterProduction(LivelihoodActivity):
    """
    Production of ghee/butter by households in a Wealth Group for their own consumption, for sale and for other uses.

    Stored on the BSS 'Data' worksheet in the 'Livestock Production' section, typically starting around Row 60.
    """

    # Note that although ButterProduction is a separate livelihood strategy
    # because it generates income (and other uses) at a different price to
    # milk production, the total calories may be 0 because the BSS calculates
    # combined consumption for all dairy products.

    # Additional metadata

    # @TODO See https://fewsnet.atlassian.net/browse/HEA-65
    # Production calculation /validation is in Data:B105
    # `=IF(SUM(B90,B98)=0,"",SUM(B90,-B91*B94,-B95*B94,B98,-B99*B102,-B103*B102)*0.04)`
    # = (
    #    season1_milk.quantity_produced
    #    - (season1_milk.quantity_sold if season1_milk.type_of_milk_sold_or_other_uses == "WHOLE" else 0)
    #    - (season1_milk.quantity_other_uses if season1_milk.type_of_milk_sold_or_other_uses == "WHOLE" else 0)
    #    + season2_milk.quantity_produced
    #    - (season2_milk.quantity_sold if season2_milk.type_of_milk_sold_or_other_uses == "WHOLE" else 0)
    #    - (season2_milk.quantity_other_uses if season2_milk.type_of_milk_sold_or_other_uses == "WHOLE" else 0)
    # ) * item_yield
    # The `yield` from litres of milk to kg of ghee varies by animal - camel milk yields 0.049 kg per l, cow milk
    # yields 0.04 kg per l. Ghee/butter has 7865 kcal/kg for both animals

    # @TODO see https://fewsnet.atlassian.net/browse/HEA-65
    # Note that the kcal formulae for butter don't follow the model of `input_quantity` * `item_yield` * `kcals_per_unit` / `DAILY_KCAL_REQUIRED` / `DAYS_PER_YEAR` / `self.wealth_group.average_household_size`  # NOQA: E501
    # The calorie available approach gives a different result to the (butter produced - butter sold/exchanged - butter other uses) * kcal per kg. # NOQA: E501
    # This might not matter if we are just storing the fields from the BSS and not calculating them
    # E.g. MWMSK Data AI110: `=IF(AI105="","",(SUM(AI90)*640-SUM(AI91,AI95)*(640-300*(AI94=0))-SUM(AI106,AI107)*7865)/2100/365/AI$40)`  # NOQA: E501
    # total_milk_production * 640 - (milk_sold_or_exchanged + milk_other_uses) * (640 - (300 if sold_other_use == "skim" else 0)) - (ghee_sold_or_exchanged + ghee_other_uses)*7865  # NOQA: E501
    # Doesn't reconcile with Ghee production, e.g. AI105 because that has:
    # =IF(SUM(AI90,AI98)=0,"",SUM(AI90,-AI91*AI94,-AI95*AI94,AI98,-AI99*AI102,-AI103*AI102)*0.04)

    def validate_quantity_produced(self):
        # @TODO Add validation
        pass

    class Meta:
        verbose_name = LivelihoodStrategyType.BUTTER_PRODUCTION.label
        verbose_name_plural = LivelihoodStrategyType.BUTTER_PRODUCTION.label
        proxy: True


class MeatProduction(LivelihoodActivity):
    """
    Production of meat by households in a Wealth Group for their own consumption.

    Stored on the BSS 'Data' worksheet in the 'Livestock Production' section, typically starting around Row 172.
    """

    # Production calculation /validation is `input_quantity` * `item_yield`
    animals_slaughtered = models.PositiveSmallIntegerField(verbose_name=_("Number of animals slaughtered"))
    carcass_weight = models.FloatField(verbose_name=_("Carcass weight per animal"))

    def validate_quantity_produced(self):
        if self.quantity_produced != self.animals_slaughtered * self.carcass_weight:
            raise ValidationError(
                _("Quantity Produced for a Meat Production must be animals slaughtered multiplied by carcass weight")
            )

    class Meta:
        verbose_name = LivelihoodStrategyType.MEAT_PRODUCTION.label
        verbose_name_plural = LivelihoodStrategyType.MEAT_PRODUCTION.label


class LivestockSale(LivelihoodActivity):
    """
    Sale of livestock by households in a Wealth Group for cash income.

    Stored on the BSS 'Data' worksheet in the 'Livestock Production' section, typically starting around Row 181.
    """

    # @TODO Do we need validation around offtake (animals_sold) to make sure
    # that they are not selling and killing more animals than they own.
    class Meta:
        verbose_name = LivelihoodStrategyType.LIVESTOCK_SALE.label
        verbose_name_plural = _("Livestock Sales")
        proxy = True


class CropProduction(LivelihoodActivity):
    """
    Production of crops by households in a Wealth Group for their own consumption, for sale and for other uses.

    Stored on the BSS 'Data' worksheet in the 'Crop Production' section, typically starting around Row 221.

    This includes consumption of Green Maize, where we need to reverse engineer the quantity produced from the
    provided kcal_percentage and the kcal/kg.
    """

    class Meta:
        verbose_name = LivelihoodStrategyType.CROP_PRODUCTION.label
        verbose_name_plural = LivelihoodStrategyType.CROP_PRODUCTION.label
        proxy = True


class FoodPurchase(LivelihoodActivity):
    """
    Purchase of food items that contribute to nutrition by households in a Wealth Group.

    Stored on the BSS 'Data' worksheet in the 'Food Purchase' section, typically starting around Row 421.
    """

    # Production calculation/validation is `unit_of_measure * unit_multiple * times_per_month  * months_per_year`
    # Do we need this, or can we use combined units of measure like FDW, e.g. 5kg
    # NIO93 Row B422 tia = 2.5kg
    unit_multiple = models.PositiveSmallIntegerField(
        verbose_name=_("Unit Multiple"), help_text=_("Multiple of the unit of measure in a single purchase")
    )
    # This is a float field because data may be captured as "once per week",
    # which equates to "52 per year", which is "4.33 per month".
    times_per_month = models.FloatField(verbose_name=_("Purchases per month"))
    months_per_year = models.PositiveSmallIntegerField(
        verbose_name=_("Months per year"), help_text=_("Number of months in a year that the product is purchased")
    )
    times_per_year = models.PositiveSmallIntegerField(
        verbose_name=_("Times per year"),
        help_text=_("Number of times in a year that the purchase is made"),
    )

    def validate_quantity_produced(self):
        if self.quantity_produced != self.unit_multiple * self.times_per_month * self.months_per_year:
            raise ValidationError(
                _(
                    "Quantity produced for a Food Purchase must be purchase amount * purchases per month * months per year"  # NOQA: E501
                )
            )

    class Meta:
        verbose_name = LivelihoodStrategyType.FOOD_PURCHASE.label
        verbose_name_plural = _("Food Purchases")


class PaymentInKind(LivelihoodActivity):
    """
    Food items that contribute to nutrition by households in a Wealth Group received in exchange for labor.

    Stored on the BSS 'Data' worksheet in the 'Payment In Kind' section, typically starting around Row 514.
    """

    # Production calculation/validation is `people_per_household * times_per_month * months_per_year`
    payment_per_time = models.PositiveSmallIntegerField(
        verbose_name=_("Payment per time"), help_text=_("Amount of item received each time the labor is performed")
    )
    people_per_household = models.PositiveSmallIntegerField(
        verbose_name=_("People per household"), help_text=_("Number of household members who perform the labor")
    )
    # This is a float field because data may be captured as "once per week",
    # which equates to "52 per year", which is "4.33 per month".
    times_per_month = models.FloatField(verbose_name=_("Labor per month"))
    months_per_year = models.PositiveSmallIntegerField(
        verbose_name=_("Months per year"), help_text=_("Number of months in a year that the labor is performed")
    )
    times_per_year = models.PositiveSmallIntegerField(
        verbose_name=_("Times per year"),
        help_text=_("Number of times in a year that the labor is performed"),
    )

    def validate_quantity_produced(self):
        if (
            self.quantity_produced
            != self.payment_per_time * self.people_per_household * self.times_per_month * self.months_per_year
        ):
            raise ValidationError(
                _(
                    "Quantity produced for Payment In Kind must be payment per time * number of people * labor per month * months per year"  # NOQA: E501
                )
            )

    class Meta:
        verbose_name = LivelihoodStrategyType.PAYMENT_IN_KIND.label
        verbose_name_plural = _("Payments in Kind")


class ReliefGiftOther(LivelihoodActivity):
    """
    Food items that contribute to nutrition received by households in a Wealth Group as relief, gifts, etc.
    and which are not bought or exchanged.

    Stored on the BSS 'Data' worksheet in the 'Relief, Gifts and Other' section, typically starting around Row 533.
    """

    # Production calculation /validation is `unit_of_measure * unit_multiple * times_per_year`
    unit_multiple = models.PositiveSmallIntegerField(
        verbose_name=_("Unit Multiple"), help_text=_("Multiple of the unit of measure received each time")
    )
    # This is a float field because data may be captured as "once per week",
    # which equates to "52 per year", which is "4.33 per month".
    times_per_month = models.FloatField(
        blank=True, null=True, verbose_name=_("Number of times per month the item is received")
    )
    months_per_year = models.PositiveSmallIntegerField(
        blank=True,
        null=True,
        verbose_name=_("Months per year"),
        help_text=_("Number of months in a year that the item is received"),
    )
    times_per_year = models.PositiveSmallIntegerField(
        verbose_name=_("Times per year"), help_text=_("Number of times in a year that the item is received")
    )

    def validate_quantity_produced(self):
        if self.quantity_produced != self.unit_multiple * self.times_per_year:
            raise ValidationError(
                _("Quantity produced for Relief, Gifts, Other must be amount received * times per year")
            )

    class Meta:
        verbose_name = LivelihoodStrategyType.RELIEF_GIFT_OTHER.label
        verbose_name_plural = _("Relief, Gifts and Other Food")


class Fishing(LivelihoodActivity):
    """
    Fishing by households in a Wealth Group for their own consumption, for sale and for other uses.

    Stored on the BSS 'Data3' worksheet in the 'Fishing' section, typically starting around Row 48
    and summarized in the 'Data' worksheet in the 'Wild Foods' section, typically starting around Row 550.
    """

    class Meta:
        verbose_name = LivelihoodStrategyType.FISHING.label
        verbose_name_plural = LivelihoodStrategyType.FISHING.label
        proxy = True


class WildFoodGathering(LivelihoodActivity):
    """
    Gathering of wild food by households in a Wealth Group for their own consumption, for sale and for other uses.

    Stored on the BSS 'Data3' worksheet in the Wild Foods section, typically starting around Row 9
    and summarized in the 'Data' worksheet in the Wild Foods section, typically starting around Row 560.
    """

    class Meta:
        verbose_name = LivelihoodStrategyType.WILD_FOOD_GATHERING.label
        verbose_name_plural = LivelihoodStrategyType.WILD_FOOD_GATHERING.label
        proxy = True


class OtherCashIncome(LivelihoodActivity):
    """
    Income received by households in a Wealth Group as payment for labor or from self-employment, remittances, etc.

    Stored on the BSS 'Data2' worksheet and summarized in the 'Data' worksheet in the 'Other Cash Income' section,
    typically starting around Row 580.
    """

    # Production calculation/validation is `people_per_household * times_per_month * months_per_year`
    # However, some other income (e.g. Remittances) just has a number of times per year and is not calculated from
    # people_per_household, etc. Therefore those fields must be nullable, and we must store the total number of times
    # per year as a separate field
    payment_per_time = models.PositiveSmallIntegerField(
        verbose_name=_("Payment per time"), help_text=_("Amount of money received each time the labor is performed")
    )
    people_per_household = models.PositiveSmallIntegerField(
        verbose_name=_("People per household"),
        blank=True,
        null=True,
        help_text=_("Number of household members who perform the labor"),
    )
    # This is a float field because data may be captured as "once per week",
    # which equates to "52 per year", which is "4.33 per month".
    times_per_month = models.FloatField(blank=True, null=True, verbose_name=_("Labor per month"))
    months_per_year = models.PositiveSmallIntegerField(
        blank=True,
        null=True,
        verbose_name=_("Months per year"),
        help_text=_("Number of months in a year that the labor is performed"),
    )
    times_per_year = models.PositiveSmallIntegerField(
        verbose_name=_("Times per year"),
        help_text=_("Number of times in a year that the income is received"),
    )

    def validate_income(self):
        if (
            self.people_per_household
            and self.income
            != self.payment_per_time * self.people_per_household * self.times_per_month * self.months_per_year
        ):
            raise ValidationError(
                _(
                    "Quantity produced for Other Cash Income must be payment per time * number of people * labor per month * months per year"  # NOQA: E501
                )
            )
        if self.income != self.payment_per_time * self.times_per_year:
            raise ValidationError(
                _("Quantity produced for Other Cash Income must be payment per time * times per year")
            )

    def calculate_fields(self):
        self.times_per_year = self.people_per_household * self.times_per_month * self.months_per_year
        super().calculate_fields()

    class Meta:
        verbose_name = LivelihoodStrategyType.OTHER_CASH_INCOME.label
        verbose_name_plural = LivelihoodStrategyType.OTHER_CASH_INCOME.label


class OtherPurchase(LivelihoodActivity):
    """
    Expenditure by households in a Wealth Group on items that don't contribute to nutrition.

    Stored on the BSS 'Data' worksheet in the 'Other Purchases' section, typically starting around Row 646.
    """

    # Production calculation/validation is `unit_of_measure * unit_multiple * times_per_month  * months_per_year`
    # However, some other purchases total expenditure and is not calculated from individual fields, therefore the
    # individual fields must be nullable
    # Do we need this, or can we use combined units of measure like FDW, e.g. 5kg
    # NIO93 Row B422 tia = 2.5kg
    unit_multiple = models.PositiveSmallIntegerField(
        blank=True,
        null=True,
        verbose_name=_("Unit Multiple"),
        help_text=_("Multiple of the unit of measure in a single purchase"),
    )
    # This is a float field because data may be captured as "once per week",
    # which equates to "52 per year", which is "4.33 per month".
    times_per_month = models.FloatField(blank=True, null=True, verbose_name=_("Purchases per month"))
    months_per_year = models.PositiveSmallIntegerField(
        blank=True,
        null=True,
        verbose_name=_("Months per year"),
        help_text=_("Number of months in a year that the product is purchased"),
    )
    times_per_year = models.PositiveSmallIntegerField(
        verbose_name=_("Times per year"),
        help_text=_("Number of times in a year that the product is purchased"),
    )

    def validate_expenditure(self):
        if self.expenditure != self.price * self.unit_multiple * self.times_per_month * self.months_per_year:
            raise ValidationError(
                _(
                    "Expenditure for Other Purchases must be price * unit multiple * purchases per month * months per year"  # NOQA: E501
                )
            )

    class Meta:
        verbose_name = LivelihoodStrategyType.OTHER_PURCHASE.label
        verbose_name_plural = _("Other Purchases")


class SeasonalActivity(common_models.Model):
    """
    An activity or event undertaken/experienced by households in a Livelihood Zone at specific periods during the year.

    Implicit in the BSS 'Seas Cal' worksheet in Column A, if present.
    """

    # @TODO Should a Seasonal Activity have a foreign key (maybe optional) to a
    # LivelihoodStrategy? Logically such a thing exists - the BSS contains
    # seasonal activities related to growing Maize, and a livelihood strategy
    # for growing maize. It might also have to be a ManyToManyField because if
    # we have seasonal activities related to, say, sheep, then the livelihood
    # strategies for Sheep Milk Production, Sheep Livestock Production and
    # Sheep Sales would all be related.

    livelihood_zone_baseline = models.ForeignKey(
        LivelihoodZoneBaseline,
        on_delete=models.RESTRICT,
        related_name="baseline_seasonal_activities",
        verbose_name=_("Livelihood Zone Baseline"),
    )
    seasonal_activity_type = models.ForeignKey(
        SeasonalActivityType,
        db_column="seasonal_activity_type_code",
        on_delete=models.RESTRICT,
        verbose_name=_("Seasonal Activity Type"),
    )
    # A Seasonal Activity, such as Land Preparation can cover multiple seasons,
    # and obviously a Season can contain many Seasonal Activities, therefore
    # this must be M:M. Furthermore, although logically a Seasonal Activity
    # occurs in a particular time of year, and therefore can be linked to a
    # Season (or Seasons), that link is not explicit in historic BSS, and
    # therefore we may choose not to load it, at least to start with.
    # Therefore, the relationship must be optional.
    season = models.ManyToManyField(Season, verbose_name=_("Season"))
    product = models.ForeignKey(
        ClassifiedProduct,
        db_column="product_code",
        blank=True,
        null=True,
        on_delete=models.PROTECT,
        verbose_name=_("Product"),
        help_text=_("Product, e.g. full fat milk"),
        related_name="baseline_seasonal_activities",
    )

    class Meta:
        verbose_name = _("Seasonal Activity")
        verbose_name_plural = _("Seasonal Activities")
        constraints = [
            # Create a unique constraint on id and livelihood_zone_baseline, so that we can use it as a target for a
            # composite foreign key from Seasonal Activity Ocurrence, which in turn allows us to ensure that the
            # Community and the Seasonal Activity for a Seasonal Activity Occurrence have the same Livelihood Baseline.
            models.UniqueConstraint(
                fields=["id", "livelihood_zone_baseline"],
                name="baseline_seasonalactivity_id_livelihood_zone_baseline_uniq",
            ),
        ]

    class ExtraMeta:
        identifier = ["seasonal_activity_type", "season", "product"]


class SeasonalActivityOccurrence(common_models.Model):
    """
    The specific times when a Seasonal Activity is undertaken in a Community or in the Liveihood Zone as a whole.

    Stored in the BSS 'Seas Cal' worksheet, if present.
    """

    seasonal_activity = models.ForeignKey(
        SeasonalActivity, on_delete=models.RESTRICT, verbose_name=_("Seasonal Activity")
    )
    # Inherited from the Seasonal Activity, the denormalization is necessary to
    # ensure that the Seasonal Activity and the Community belong to the
    # same Livelihood Zone Baseline.
    livelihood_zone_baseline = models.ForeignKey(
        LivelihoodZoneBaseline,
        on_delete=models.RESTRICT,
        related_name="seasonal_activities",
        verbose_name=_("Livelihood Zone Baseline"),
    )
    # Community is optional so that we can store a Livelihood Zone-level Seasonal Calendar.
    # If Community is specified then the Seasonal Activity Occurrence contains the period
    # that the Activity occurred, as reported by that Community. If the Community is null,
    # then the Seasonal Activity Occurrence represents the consolidated and reconciled period
    # for that Seasonal Activity that is representative for the Livelihood Zone Baseline.
    community = models.ForeignKey(
        Community, blank=True, null=True, on_delete=models.RESTRICT, verbose_name=_("Community or Village")
    )

    # We use day in the year instead of month to allow greater granularity,
    # and compatibility with the potential FDW Enhanced Crop Calendar output.
    # Note that if the occurrence goes over the year end, then the start day
    # will be larger than the end day.
    start = models.PositiveSmallIntegerField(
        validators=[MaxValueValidator(365), MinValueValidator(1)], verbose_name=_("Start Day")
    )
    end = models.PositiveSmallIntegerField(
        validators=[MaxValueValidator(365), MinValueValidator(1)], verbose_name=_("End Day")
    )

    def start_month(self):
        return get_month_from_day_number(self.start)

    def end_month(self):
        return get_month_from_day_number(self.end)

    def calculate_fields(self):
        self.livelihood_zone_baseline = self.seasonal_activity.livelihood_zone_baseline

    def clean(self):
        if (
            self.community
            and self.community.livelihood_zone_baseline != self.seasonal_activity.livelihood_zone_baseline
        ):
            raise ValidationError(
                _(
                    "Community and Seasonal Activity for a Seasonal Activity Occurrence must belong to the same Livelihood Zone Baseline"  # NOQA: E501
                )
            )
        super().clean()

    def save(self, *args, **kwargs):
        self.calculate_fields()
        # No need to enforce foreign keys or uniqueness because database constraints will do it anyway
        self.full_clean(
            exclude=[field.name for field in self._meta.fields if isinstance(field, models.ForeignKey)],
            validate_unique=False,
        )
        super().save(*args, **kwargs)

    class Meta:
        verbose_name = _("Seasonal Activity Occurrence")
        verbose_name_plural = _("Seasonal Activity Occurrences")
        constraints = [
            # @TODO Add constraints either declared here or in a custom migration that target the composite foreign
            # keys for Community and Seasonal Activity that include the livelihood_zone_baseline.
        ]


# @TODO https://fewsnet.atlassian.net/browse/HEA-91
# What is this used for?
class CommunityCropProduction(common_models.Model):
    """
    The community crop production data for a crop producing community
    Form 3's CROP PRODUCTION is used for community-level interviews
    And the data goes to the BSS's 'Production' worksheet
    """

    # @TODO  CropPurpose is referring the 'Main food & cash crops...' in Form 3,
    #  but the BSS doesn't seem to contain this, should we keep this?
    class CropPurpose(models.TextChoices):
        FOOD = "food", _("Main Food Crop")
        CASH = "cash", _("Cash Crop")

    community = models.ForeignKey(Community, on_delete=models.RESTRICT, verbose_name=_("Community or Village"))
    crop = models.ForeignKey(
        ClassifiedProduct, db_column="crop_code", on_delete=models.RESTRICT, verbose_name=_("Crop Type")
    )
    crop_purpose = models.CharField(max_length=20, choices=CropPurpose.choices, verbose_name=_("Crop purpose"))
    # Although logically Crop Production must belong to a specific Season, that
    # link is not explicit in historic BSS, and therefore we may choose not to
    # load it, at least to start with. Therefore, the relationship must be optional.
    season = models.ForeignKey(Season, blank=True, null=True, on_delete=models.RESTRICT, verbose_name=_("Season"))
    yield_with_inputs = models.FloatField(
        verbose_name=_("Yield with inputs"),
        help_text=_("Yield in reference period with inputs (seeds and fertilizer)"),
    )
    yield_without_inputs = models.FloatField(
        verbose_name=_("Yield without inputs"),
        help_text=_("Yield in reference period without inputs (seeds and fertilizer)"),
    )
    seed_requirement = models.FloatField(verbose_name=_("Seed requirement"))
    crop_unit_of_measure = models.ForeignKey(
        UnitOfMeasure,
        db_column="crop_unit_code",
        on_delete=models.RESTRICT,
        related_name="crop_production_crop",
        verbose_name=_("Crop Unit of Measure"),
    )
    land_unit_of_measure = models.ForeignKey(
        UnitOfMeasure,
        db_column="land_unit_code",
        on_delete=models.RESTRICT,
        related_name="crop_production_land",
        verbose_name=_("Land Unit of Measure"),
    )

    # @TODO We need to store the harvest month for each crop, because it is needed
    # to calculate the per month food, income and expenditure shown in Table 4 of the LIAS Sheet S

    # @TODO Do we need to add UnitOfMeasure and parse it out of `6x50kg bags`, etc. or can we just store it as text.

    def clean(self):
        if not self.crop_id.startswith("R01"):
            raise ValidationError(
                _(
                    "Crop type for Community Crop Production must have a CPCv2 code beginning R01 (Agriculture Products)"  # NOQA: E501
                )
            )
        super().clean()

    def save(self, *args, **kwargs):
        # No need to enforce foreign keys or uniqueness because database constraints will do it anyway
        self.full_clean(
            exclude=[field.name for field in self._meta.fields if isinstance(field, models.ForeignKey)],
            validate_unique=False,
        )
        super().save(*args, **kwargs)

    class Meta:
        verbose_name = _("Community Crop Production")
        verbose_name_plural = _("Community Crop Productions")


# @TODO Are these fields from Form 3 required here on CommunityLivestock,
# or are they on WealthGroupLivestock as a result of the repition on Form 4
# These worksheets are locked in the BSS. They are important reference data even
# if the WealthGroup-level values are used for calculations.
class CommunityLivestock(common_models.Model):
    """
    An animal typically raised by households in a Community, with revelant additional attributes.

    This data is typically captured in Form 3 and stored in the Production worksheet in the BSS.
    """

    # @TODO It is probably not worth loading this data, it is never extracted as far as we can tell.
    # And it is filled in irregularly, e.g. MWBPH_30Sep15

    community = models.ForeignKey(Community, on_delete=models.CASCADE, verbose_name=_("Wealth Group"))
    livestock = models.ForeignKey(
        ClassifiedProduct, db_column="livestock_code", on_delete=models.RESTRICT, verbose_name=_("Livestock Type")
    )
    birth_interval = models.PositiveSmallIntegerField(
        verbose_name=_("Birth Interval"), help_text=_("Number of months between Births")
    )
    wet_season_lactation_period = models.PositiveSmallIntegerField(
        verbose_name=_("Wet Season Lactation Period"), help_text=_("Number of days of lactation during the wet season")
    )
    wet_season_milk_production = models.PositiveSmallIntegerField(
        verbose_name=_("Wet Season Milk Production"),
        help_text=_("Number of litres produced each day during the wet season"),
    )
    dry_season_lactation_period = models.PositiveSmallIntegerField(
        verbose_name=_("Dry Season Lactation Period"), help_text=_("Number of days of lactation during the dry season")
    )
    dry_season_milk_production = models.PositiveSmallIntegerField(
        verbose_name=_("Dry Season Milk Production"),
        help_text=_("Number of litres produced each day during the dry season"),
    )
    age_at_sale = models.PositiveSmallIntegerField(
        verbose_name=_("Age at Sale"), help_text=_("Age in months at which the animal is typically sold/exchanged")
    )
    # @TODO At implementation we need to ensure consistency across records
    # that means we either need a EAV table or validation at data entry.
    additional_attributes = models.JSONField()

    def clean(self):
        if not self.livestock_id.startswith("L021"):
            raise ValidationError(
                _("Livestock type for Community Livestock must have a CPCv2 code beginning L021 (Live animals)")
            )
        super().clean()

    def save(self, *args, **kwargs):
        # No need to enforce foreign keys or uniqueness because database constraints will do it anyway
        self.full_clean(
            exclude=[field.name for field in self._meta.fields if isinstance(field, models.ForeignKey)],
            validate_unique=False,
        )
        super().save(*args, **kwargs)

    class Meta:
        verbose_name = _("Wealth Group Attribute")
        verbose_name_plural = _("Wealth Group Attributes")


class MarketPrice(common_models.Model):
    """
    Prices for the reference year are interviewed in Form 3

    Stored on the BSS 'Prices' worksheet.
    """

    community = models.ForeignKey(Community, on_delete=models.RESTRICT, verbose_name=_("Community or Village"))
    product = models.ForeignKey(
        ClassifiedProduct,
        db_column="product_code",
        on_delete=models.RESTRICT,
        related_name="market_prices",
        verbose_name=_("Product"),
        help_text=_("Product, e.g. full fat milk"),
    )
    # Sometimes the BSS has "farmgate" or "within the village" or "locally" as
    # the market. For example, MWSLA_30Sep15 (https://docs.google.com/spreadsheets/d/1AX6GGt7S1wAP_NlTBBK8FKbCN4kImgzY/edit#gid=2078095544)  # NOQA: E501
    # @TODO Should the market be nullable, or should we have a Market with the
    # same name and geography as the Community when that happens.
    market = models.ForeignKey(Market, blank=True, null=True, on_delete=models.RESTRICT)
    description = common_models.DescriptionField(max_length=100)
    currency = models.ForeignKey(
        Currency, db_column="currency_code", on_delete=models.RESTRICT, verbose_name=_("Currency")
    )
    unit_of_measure = models.ForeignKey(
        UnitOfMeasure, db_column="unit_code", on_delete=models.RESTRICT, verbose_name=_("Unit of Measure")
    )
    # We use day in the year instead of month to allow greater granularity,
    # and compatibility with the potential FDW Enhanced Crop Calendar output.
    # Note that if the occurrence goes over the year end, then the start day
    # will be larger than the end day.
    low_price_start = models.PositiveSmallIntegerField(
        validators=[MaxValueValidator(365), MinValueValidator(1)], verbose_name=_("Low Price Start Day")
    )
    low_price_end = models.PositiveSmallIntegerField(
        validators=[MaxValueValidator(365), MinValueValidator(1)], verbose_name=_("Low Price End Day")
    )
    low_price = models.FloatField(verbose_name=_("Low price"))
    high_price_start = models.PositiveSmallIntegerField(
        validators=[MaxValueValidator(365), MinValueValidator(1)], verbose_name=_("High Price Start Day")
    )
    high_price_end = models.PositiveSmallIntegerField(
        validators=[MaxValueValidator(365), MinValueValidator(1)], verbose_name=_("High Price End Day")
    )
    high_price = models.FloatField(verbose_name=_("High price"))

    def low_price_start_month(self):
        return get_month_from_day_number(self.low_price_start)

    def low_price_end_month(self):
        return get_month_from_day_number(self.low_price_end)

    def high_price_start_month(self):
        return get_month_from_day_number(self.high_price_start)

    def high_price_end_month(self):
        return get_month_from_day_number(self.high_price_end)

    class Meta:
        verbose_name = _("Market Price")
        verbose_name_plural = _("Market Prices")


# @TODO Ask Save what to call this
class AnnualProductionPerformance(common_models.Model):
    """
    Relative production performance and resulting food security experienced
    in a recent year prior to the reference year.

    Stored on the BSS 'Timeline' worksheet based on responses to the Form 3.
    """

    # @TODO SO18 has per-season performance, not Annual.
    # We need to decide whether the current Annual Production Performance model
    # should really be Seasonal Production Performance, with a link to Season
    # - we would need to have an “Annual” season to link to for those cases
    # where the Production Performance is still given as annual but there are
    # multiple growing seasons.

    class Performance(models.IntegerChoices):
        VERY_POOR = 1, _("Very Poor")
        POOR = 2, _("Poor")
        MEDIUM = 3, _("Medium")
        GOOD = 4, _("Good")
        VERY_GOOD = 5, _("Very Good")

    community = models.ForeignKey(Community, on_delete=models.RESTRICT, verbose_name=_("Community or Village"))
    performance_year_start_date = models.DateField(
        verbose_name=_("Performance Year Start Date"),
        help_text=_("The first day of the month of the start month in the performance year"),
    )
    performance_year_end_date = models.DateField(
        verbose_name=_("Performance Year End Date"),
        help_text=_("The last day of the month of the end month in the performance year"),
    )
    annual_performance = models.SmallIntegerField(
        blank=True,
        null=True,
        choices=Performance.choices,
        validators=[
            MinValueValidator(1, message="Performance rating must be at least 1."),
            MaxValueValidator(5, message="Performance rating must be at most 5."),
        ],
        verbose_name=_("Seasonal Performance"),
        help_text=_("Rating of the annual production performance from Very Poor (1) to Very Good (5)"),
    )

    class Meta:
        verbose_name = _("Annual Production Performance")
        verbose_name_plural = _("Annual Production Performance")


class Hazard(common_models.Model):
    """
    A shock such as drought, flood, conflict or market disruption which is likely
    to have an impact on people’s livelihoods.

    Hazards can be Chronic (every year) or Periodic hazards (not every year).

    Stored on the BSS 'Timeline' worksheet based on responses to the Form 3.
    """

    class ChronicOrPeriodic(models.TextChoices):
        CHRONIC = "chronic", _("Chronic")
        PERIODIC = "periodic", _("Periodic")

    # @TODO Is this risk, likelihood or impact?
    class HazardRanking(models.IntegerChoices):
        MOST_IMPORTANT = 1, _("Most Important")
        IMPORTANT = 2, _("Important")
        LESS_IMPORTANT = 3, _("Less Important")

    community = models.ForeignKey(Community, on_delete=models.RESTRICT, verbose_name=_("Community or Village"))
    chronic_or_periodic = models.CharField(choices=ChronicOrPeriodic.choices, verbose_name=_("Chronic or Periodic"))
    ranking = models.PositiveSmallIntegerField(
        choices=HazardRanking.choices,
        validators=[
            MinValueValidator(1, message="Performance rank must be at least 1."),
            MaxValueValidator(5, message="Performance rank must be at most 5."),
        ],
        verbose_name=_("Ranking"),
    )
    hazard_category = models.ForeignKey(
        HazardCategory, db_column="hazard_category_code", on_delete=models.RESTRICT, verbose_name=_("Hazard Category")
    )
    # @TODO MG23 https://docs.google.com/spreadsheets/d/18Y85UKXGehudt2YX5Oc_adw2TUxo6nY7/edit#gid=1565100920
    # contains additional information on Events and Responses by year in the Timeline worksheet.
    description = common_models.DescriptionField(
        max_length=255, verbose_name=_("Description of Event(s) and/or Response(s)")
    )

    class Meta:
        verbose_name = _("Hazard")
        verbose_name_plural = _("Hazards")


class Event(common_models.Model):
    """
    A shock such as drought, flood, conflict or market disruption which
    happened in a recent year prior to the reference year.

    Stored on the BSS 'Timeline' worksheet based on responses to the Form 3.
    """

    # See, for example, MG23.
    # SN05 also contains Events, but they are stored in the Annual Production Performance section.
    # Although logically Events can be split into Shocks and Responses, the way in the data is
    # currently stored in the BSSs doesn't support easy identification of the different types.
    # Therefore we store everything as an Event for now. We may choose to add a discriminator
    # column, i.e. `shock_or_response` if changes in the data collection process support easy
    # identification in the future.
    # Save the Children confirmed that a Periodic Hazard is a hazard that occurred in the Reference Year,
    # but which isn't a Chronic Hazard. There is logically some overlap between Perodic Hazards and Events,
    # but for now we load them into separate models so that users can find data in the places they are
    # expecting it.
    community = models.ForeignKey(Community, on_delete=models.RESTRICT, verbose_name=_("Community or Village"))
    # The `event_year_start_date` and the `event_year_end_date` should match
    # the day and month of the `reference_year`. For example if the
    # `reference_year_end_date` is 2020-09-30, then the event year might be
    # 2017-10-10 through 2018-09-30.
    event_year_start_date = models.DateField(
        blank=True,
        null=True,
        verbose_name=_("Event Year Start Date"),
        help_text=_("The first day of the month of the start month in the event year"),
    )
    event_year_end_date = models.DateField(
        blank=True,
        null=True,
        verbose_name=_("Event Year End Date"),
        help_text=_("The last day of the month of the end month in the event year"),
    )
    description = common_models.DescriptionField(
        max_length=255, verbose_name=_("Description of Event(s) and/or Response(s)")
    )

    class Meta:
        verbose_name = _("Event")
        verbose_name_plural = _("Events")


class ExpandabilityFactor(models.Model):
    """
    The percentage of the quantity sold, income or expenditure which applies
    to a Livelihood Strategy in a response scenario.

    Stored on the BSS 'Exp factors' worksheet.
    """

    livelihood_strategy = models.ForeignKey(
        LivelihoodStrategy, on_delete=models.PROTECT, help_text=_("Livelihood Strategy")
    )
    wealth_group = models.ForeignKey(WealthGroup, on_delete=models.RESTRICT, verbose_name=_("Wealth Group"))

    # @TODO make these percentages
    percentage_produced = models.PositiveIntegerField(blank=True, null=True, verbose_name=_("Quantity Produced"))
    percentage_sold = models.PositiveIntegerField(blank=True, null=True, verbose_name=_("Quantity Sold/Exchanged"))
    percentage_other_uses = models.PositiveIntegerField(blank=True, null=True, verbose_name=_("Quantity Other Uses"))
    # Can normally be calculated / validated as `quantity_received - quantity_sold - quantity_other_uses`
    percentage_consumed = models.PositiveIntegerField(blank=True, null=True, verbose_name=_("Quantity Consumed"))

    # Can be calculated / validated as `quantity_sold * price` for livelihood strategies that involve the sale of
    # a proportion of the household's own production.
    percentage_income = models.FloatField(blank=True, null=True, help_text=_("Income"))
    # Can be calculated / validated as `quantity_consumed * price` for livelihood strategies that involve the purchase
    # of external goods or services.
    percentage_expenditure = models.FloatField(blank=True, null=True, help_text=_("Expenditure"))

    # Sheet G contains some texts that seems describing where data is coming from, mostly 'Summ' sheet
    remark = models.TextField(max_length=255, verbose_name=_("Remark"), null=True, blank=True)

    class Meta:
        verbose_name = _("Expandability Factor")
        verbose_name_plural = _("Expandability Factor")


class CopingStrategy(models.Model):
    """
    The capacity of households to diversify and expand access to various sources of food and income,
    and thus to cope with a specified hazard

    Captured in the 'Coping' Sheet of the BSS whenever available

    Notably this sheet is not found in most BSSs, and whenever there is, the data seems an inconsistent text
    as opposed to the expected numeric values, and this may require us to parse the text during ingestion

    Coping Strategy also is better analysed during the outcome analysis stage, by taking into account the
    exact hazard/shock,

    In addition, at times in the literature, Coping seems used synonymous to Expandability,
    however it seems suitable to model the data in 'Coping' sheet - see Practitioners' guide page 137
    """

    # @TODO it is likely that the coping strategies are more formally modeled in the LIAS
    # and it would be better to update this model to resolve this and the other comments below,
    # before attempting load data into this model.
    # @TODO although this model currently has separate foreign keys to Community, Wealth Group and Livelihood Strategy
    # it might be better to instead have a single OneToOneField ro LivelihoodActivity. This is what was shown in the
    # final Logical Model Diagram.
    # @TODO we can also use negative values and avoid this enum but parsing the data like this my be clearer and
    # possibly easier to report ?
    class Strategy(models.TextChoices):
        REDUCE = "reduce", _("Reduce")
        INCREASE = "increase", _("Increase")

    community = models.ForeignKey(Community, on_delete=models.RESTRICT, verbose_name=_("Community or Village"))
    leaders = models.CharField(max_length=255, null=True, blank=True)
    wealth_group = models.ForeignKey(WealthGroup, on_delete=models.RESTRICT, verbose_name=_("Wealth Group"))
    livelihood_strategy = models.ForeignKey(
        LivelihoodStrategy, on_delete=models.PROTECT, help_text=_("Livelihood Strategy")
    )
    strategy = models.CharField(max_length=20, choices=Strategy.choices, verbose_name=_("Strategy"))
    by_value = models.PositiveSmallIntegerField(
        verbose_name=_("Reduce or increase by"),
    )

    class Meta:
        verbose_name = _("Coping Strategy")
        verbose_name_plural = _("Coping Strategies")<|MERGE_RESOLUTION|>--- conflicted
+++ resolved
@@ -351,22 +351,14 @@
             return self.get(
                 livelihood_zone_baseline__livelihood_zone__code=code,
                 livelihood_zone_baseline__reference_year_end_date=reference_year_end_date,
-<<<<<<< HEAD
-                wealth_group_category=wealth_group_category,
-=======
-                wealth_category__code=wealth_category,
->>>>>>> 1e08b557
+                wealth_group_category__code=wealth_group_category,
                 community__full_name=full_name,
             )
         else:
             return self.get(
                 livelihood_zone_baseline__livelihood_zone__code=code,
                 livelihood_zone_baseline__reference_year_end_date=reference_year_end_date,
-<<<<<<< HEAD
-                wealth_group_category=wealth_group_category,
-=======
-                wealth_category__code=wealth_category,
->>>>>>> 1e08b557
+                wealth_group_category__code=wealth_group_category,
                 community__isnull=True,
             )
 
@@ -453,11 +445,7 @@
         return (
             self.livelihood_zone_baseline.livelihood_zone_id,
             self.livelihood_zone_baseline.reference_year_end_date.isoformat(),
-<<<<<<< HEAD
             self.wealth_group_category.code,
-=======
-            self.wealth_category.code,
->>>>>>> 1e08b557
             self.community.full_name if self.community else "",
         )
 
@@ -541,11 +529,7 @@
             "reference_type": reference_type,
             "wealth_group__livelihood_zone_baseline__livelihood_zone__code": code,
             "wealth_group__livelihood_zone_baseline__reference_year_end_date": reference_year_end_date,
-<<<<<<< HEAD
-            "wealth_group__wealth_group_category": wealth_group_category,
-=======
-            "wealth_group__wealth_category__code": wealth_category,
->>>>>>> 1e08b557
+            "wealth_group__wealth_group_category__code": wealth_group_category,
         }
         if full_name:
             criteria["wealth_group__community__full_name"] = full_name
@@ -706,11 +690,7 @@
         return (
             self.wealth_group.livelihood_zone_baseline.livelihood_zone_id,
             self.wealth_group.livelihood_zone_baseline.reference_year_end_date.isoformat(),
-<<<<<<< HEAD
             self.wealth_group.wealth_group_category.code,
-=======
-            self.wealth_group.wealth_category.code,
->>>>>>> 1e08b557
             self.wealth_characteristic_id,
             self.reference_type,
             self.product_id if self.product_id else "",
