"""
Models for managing HEA Baseline Surveys
"""

import numbers

from django.contrib.gis.db import models
from django.core.exceptions import ValidationError
from django.core.validators import MaxValueValidator, MinValueValidator
from django.db.models import F
from django.utils.translation import gettext_lazy as _
from model_utils.managers import InheritanceManager

import common.models as common_models
from common.fields import TranslatedField
from common.models import (
    ClassifiedProduct,
    Country,
    Currency,
    UnitOfMeasure,
    UnitOfMeasureConversion,
)
from common.utils import get_month_from_day_number
from metadata.models import (
    HazardCategory,
    LivelihoodActivityScenario,
    LivelihoodCategory,
    LivelihoodStrategyType,
    Market,
    Season,
    SeasonalActivityType,
    WealthCharacteristic,
    WealthGroupCategory,
)


class SourceOrganizationManager(common_models.IdentifierManager):
    def get_by_natural_key(self, name):
        return self.get(name=name)


class SourceOrganization(common_models.Model):
    """
    An Organization that provides HEA Baselines.
    """

    name = common_models.NameField(max_length=200, unique=True)
    full_name = common_models.NameField(verbose_name=_("full name"), max_length=300, unique=True)
    description = common_models.DescriptionField()

    objects = SourceOrganizationManager()

    def natural_key(self):
        return (self.name,)

    class Meta:
        verbose_name = _("Source Organization")
        verbose_name_plural = _("Source Organizations")

    class ExtraMeta:
        identifier = ["name"]


class LivelihoodZone(common_models.Model):
    """
    A geographical area within a Country in which people share broadly the same
    patterns of access to food and income, and have the same access to markets.

    Over time the livelihoods in the geographical area may change between one
    Baseline and the next, but if the group of people are the same then the
    Livelihood Zone is the same and both Baselines belong to the same
    Livelihood Zone.

    On the other hand, if the group of people between two Baselines are not the
    same, then they are for different Livelihood Zones and those Livelihood
    Zones must have different codes. For some historic Baselines, e.g. in
    Nigeria, the  same code may have been used for different locations and
    populations at different times. In that situation, the code should be
    revised when it is loaded into the database to include the reference year,
    so that we can distinguish, for example, between NG01-2012 and NG01-2017.
    """

    code = models.CharField(
        max_length=25,
        primary_key=True,
        verbose_name=_("code"),
        help_text=_("Primary identifier for the Livelihood Zone"),
    )
    alternate_code = models.CharField(
        max_length=25,
        blank=True,
        verbose_name=_("alternate code"),
        help_text=_(
            "Alternate identifier for the Livelihood Zone, typically a meaningful code based on the name of the Zone."
        ),  # NOQA: E501
    )
    name = TranslatedField(common_models.NameField(max_length=200, unique=True))
    description = TranslatedField(common_models.DescriptionField())
    country = models.ForeignKey(Country, verbose_name=_("Country"), db_column="country_code", on_delete=models.PROTECT)

    class Meta:
        verbose_name = _("Livelihood Zone")
        verbose_name_plural = _("Livelihood Zones")

    class ExtraMeta:
        identifier = ["code"]


class LivelihoodZoneBaselineManager(common_models.IdentifierManager):
    def get_by_natural_key(self, code: str, reference_year_end_date: str):
        return self.get(livelihood_zone__code=code, reference_year_end_date=reference_year_end_date)


class LivelihoodZoneBaseline(common_models.Model):
    """
    An HEA Baseline for a LivelihoodZone in a given reference year.

    Each LivelihoodZoneVersion contains the uploaded BSS that was used to
    create it.

    The reference year is a consumption year, the beginning and the end of the
    year depends on the livelihood zone. For non-Urban Livelihood Zones it is
    aligned with the Seasons.

    For agricultural and agropastoral Livelihood Zones, the reference year
    begins with the first month of the harvest and runs until the end of the
    lean season. For example, this is from October 2022 to September 2023 for
    the Sahel countries.

    For pastoralist Livelihood Zones, the reference year begins with the month
    in which the livestock have enough fodder (providing good milk yield) and
    runs until the end of lean season for livestock. Example from July 2022 to
    June 2023 for the Sahel countries.
    """

    name = TranslatedField(common_models.NameField(max_length=200, unique=True))
    description = TranslatedField(common_models.DescriptionField())
    livelihood_zone = models.ForeignKey(
        LivelihoodZone, db_column="livelihood_zone_code", on_delete=models.RESTRICT, verbose_name=_("Livelihood Zone")
    )
    geography = models.MultiPolygonField(geography=True, dim=2, blank=True, null=True, verbose_name=_("geography"))

    main_livelihood_category = models.ForeignKey(
        LivelihoodCategory,
        db_column="livelihood_category_code",
        on_delete=models.RESTRICT,
        verbose_name=_("Livelihood Zone Type"),
    )
    source_organization = models.ForeignKey(
        SourceOrganization, on_delete=models.RESTRICT, verbose_name=_("Source Organization")
    )
    bss = models.FileField(upload_to="livelihoodzonebaseline/bss", verbose_name=_("BSS Excel file"))
    profile_report = models.FileField(
        upload_to="livelihoodzonebaseline/profile_report",
        blank=True,
        null=True,
        verbose_name=_("Profile Report PDF file"),
    )
    reference_year_start_date = models.DateField(
        verbose_name=_("Reference Year Start Date"),
        help_text=_("The first day of the month of the start month in the reference year"),
    )
    reference_year_end_date = models.DateField(
        verbose_name=_("Reference Year End Date"),
        help_text=_("The last day of the month of the end month in the reference year"),
    )
    valid_from_date = models.DateField(
        null=True,
        blank=True,
        verbose_name=_("Valid From Date"),
        help_text=_("The first day of the month that this baseline is valid from"),
    )
    valid_to_date = models.DateField(
        null=True,
        blank=True,
        verbose_name=_("Valid To Date"),
        help_text=_("The last day of the month that this baseline is valid until"),
    )
    data_collection_start_date = models.DateField(
        null=True,
        blank=True,
        verbose_name=_("Data Collection Start Date"),
        help_text=_("The first day of data collection period"),
    )
    data_collection_end_date = models.DateField(
        null=True,
        blank=True,
        verbose_name=_("Data Collection End Date"),
        help_text=_("The last day of the data collection period"),
    )
    publication_date = models.DateField(
        null=True,
        blank=True,
        verbose_name=_("Publication Date"),
        help_text=_("The day that the baseline was published"),
    )
    # Although different organizations may choose to use alternate sources of
    # population data when conducting outcome analysis, it is common for the
    # organization that conducts the baseline survey to provide a population
    # estimate for the livelihood zone at the time of the baseline.
    # Organizations using other sources for the current estimated population
    # may prefer to use the estimate of the population from that source for the
    # reference year rather than the value stored in the here.
    population_source = models.CharField(
        max_length=120,
        blank=True,
        verbose_name=_("Population Source"),
        help_text=_("The data source for the Population Estimate, e.g. National Bureau of Statistics"),
    )
    population_estimate = models.PositiveIntegerField(
        blank=True,
        null=True,
        verbose_name=_("Population Estimate"),
        help_text=_("The estimated population of the Livelihood Zone during the reference year"),
    )

    objects = LivelihoodZoneBaselineManager()

    def natural_key(self):
        try:
            return (self.livelihood_zone_id, self.reference_year_end_date.isoformat())
        except Exception:
            print(self.__dict__)
            raise

    class Meta:
        verbose_name = _("Livelihood Zone Baseline")
        verbose_name_plural = _("Livelihood Zone Baselines")
        constraints = [
            models.UniqueConstraint(
                fields=("livelihood_zone", "reference_year_end_date"),
                name="baseline_livelihoodzonebaseline_livelihood_zone_reference_year_end_date_uniq",
            )
        ]


# @TODO Can we have a better name.
class LivelihoodProductCategory(common_models.Model):
    """
    The usage category of the Product in the Livelihood Zone, such as staple food or livelihood protection.
    """

    class ProductBasket(models.IntegerChoices):
        MAIN_STAPLE = 1, _("Main Staple")
        OTHER_STAPLE = 2, _("Other Staple")
        SURVIVAL_NON_FOOD = 3, _("Non-food survival")
        LIVELIHOODS_PROTECTION = 4, _("Livelihoods Protection")

    livelihood_zone_baseline = models.ForeignKey(
        LivelihoodZoneBaseline,
        on_delete=models.RESTRICT,
        related_name="staple_foods",
        verbose_name=_("Livelihood Zone Baseline"),
    )
    product = models.ForeignKey(
        ClassifiedProduct,
        db_column="product_code",
        on_delete=models.RESTRICT,
        related_name="staple_foods",
        verbose_name=_("Product"),
    )
    basket = models.PositiveSmallIntegerField(choices=ProductBasket.choices, verbose_name=_("Product Basket"))

    class Meta:
        verbose_name = _("Livelihood Product Category")
        verbose_name_plural = _("Livelihood Product Categories")


class CommunityManager(common_models.IdentifierManager):
    def get_by_natural_key(self, code: str, reference_year_end_date: str, full_name: str):
        return self.get(
            livelihood_zone_baseline__livelihood_zone__code=code,
            livelihood_zone_baseline__reference_year_end_date=reference_year_end_date,
            full_name=full_name,
        )


class Community(common_models.Model):
    """
    A representative location within the Livelihood Zone whose population was
    surveyed to produce the Baseline.

    In a rural Livelihood Zone this is typically a Village. In an urban
    Livelihood Zone for a Francophone Country it might be a quartier within an
    arrondissement.
    """

    code = models.CharField(
        max_length=25,
        blank=True,
        null=True,
        verbose_name=_("Code"),
        help_text=_("A short identifier for the Community"),
    )
    name = common_models.NameField()
    full_name = common_models.NameField(
        max_length=200,
        verbose_name=_("Full Name"),
        help_text=_("The full name the Community, including the parent administrative units."),
    )
    livelihood_zone_baseline = models.ForeignKey(
        LivelihoodZoneBaseline,
        on_delete=models.CASCADE,
        related_name="communities",
        verbose_name=_("Livelihood Zone Baseline"),
    )
    geography = models.GeometryField(geography=True, dim=2, blank=True, null=True, verbose_name=_("geography"))
    # Typicallly a number, but sometimes a code, e.g. SO03_NWA_26Nov15
    # See https://docs.google.com/spreadsheets/d/1wuXjjmQXW9qG5AV8MRKHVadrFUhleUGN/
    # If present, this can be used to validate the data reported for the Wealth Group (Form 4) interviews.
    interview_number = models.CharField(
        max_length=10,
        blank=True,
        null=True,
        verbose_name=_("Interview Number"),
        help_text=_("The interview number or interview code assigned to the Community"),
    )
    community_interview_date = models.DateField(
        blank=True,
        null=True,
        verbose_name=_("Community Interview Date"),
        help_text=_("The date that the Community Interview (Form 3) was conducted."),
    )
    wealth_group_interview_date = models.DateField(
        blank=True,
        null=True,
        verbose_name=_("Wealth Group Interview Date"),
        help_text=_("The date that the Wealth Group Interviews (Form 4) were conducted."),
    )
    objects = CommunityManager()

    def natural_key(self):
        return (
            self.livelihood_zone_baseline.livelihood_zone.code,
            self.livelihood_zone_baseline.reference_year_end_date.isoformat(),
            self.full_name,
        )

    class Meta:
        verbose_name = _("Community")
        verbose_name_plural = _("Communities")
        constraints = [
            models.UniqueConstraint(
                fields=("livelihood_zone_baseline", "full_name"),
                name="baseline_community_livelihood_zone_baseline_full_name_uniq",
            ),
            # Create a unique constraint on id and livelihood_zone_baseline, so that we can use it as a target for a
            # composite foreign key from Seasonal Activity, which in turn allows us to ensure that the Community
            # and the Baseline Seasonal Activity for a Seasonal Activity both have the same Livelihood Baseline.
            # We also use it as a target from WealthGroup when the Community is specified.
            models.UniqueConstraint(
                fields=["id", "livelihood_zone_baseline"],
                name="baseline_community_id_livelihood_zone_baseline_uniq",
            ),
        ]


class WealthGroupManager(common_models.IdentifierManager):
    def get_by_natural_key(self, code: str, reference_year_end_date: str, wealth_group_category: str, full_name: str):
        if full_name:
            return self.get(
                livelihood_zone_baseline__livelihood_zone__code=code,
                livelihood_zone_baseline__reference_year_end_date=reference_year_end_date,
                wealth_group_category__code=wealth_group_category,
                community__full_name=full_name,
            )
        else:
            return self.get(
                livelihood_zone_baseline__livelihood_zone__code=code,
                livelihood_zone_baseline__reference_year_end_date=reference_year_end_date,
                wealth_group_category__code=wealth_group_category,
                community__isnull=True,
            )


# @TODO https://fewsnet.atlassian.net/browse/HEA-92
# Should this be SocioEconomicGroup, or maybe PopulationGroup, given female-headed households, etc.
# Jenny will check with P3 on preferred English naming. In French, it is something else anyway, I think.
class WealthGroup(common_models.Model):
    """
    Households within a Livelihood Zone with similar capacity to exploit the available food and income options.

    Typically, rural Livelihood Zones contain Very Poor, Poor, Medium and
    Better Off Wealth Groups.

    Note that although most Wealth Groups are based on income and assets,
    i.e. wealth, that is not always the case. For example female-headed
    households may be a surveyed Wealth Group.

    Implicit in the BSS 'WB' worksheet in Column B and the 'Data' worksheet in
    Row 3.
    """

    livelihood_zone_baseline = models.ForeignKey(
        LivelihoodZoneBaseline,
        on_delete=models.CASCADE,
        related_name="wealth_groups",
        verbose_name=_("Livelihood Zone Baseline"),
    )
    # If Community is specified then the Wealth Group represents the households
    # within that Community in the specified Wealth Group Category. If the Community
    # is null, then the Wealth Group represents the households with that
    # Wealth Group Category for the whole Livelihood Zone Baseline.
    # @TODO Or make this a mandatory geographic_unit
    # In which case we move validation out of here and into the spatial hierarchy.
    # Roger: We need the `livelihood_zone_baseline` as a foreign key anyway,
    # so we can validate that Activity->Strategy->Baseline and Activity->WealthGroup->Baseline end up at the
    # same Baseline. Therefore we need the `livelihood_zone_baseline` as a separate column anyway. I think it
    # would be weird to have `livelihood_zone_baseline` and `geographic_unit` both pointing at the same object,
    # and it would be less obvious whether a WealthGroup is a BaselineWealthGroup or a CommunityWealthGroup.
    # Therefore, I think that the current approach with an optional `community` is preferable.
    community = models.ForeignKey(
        Community, blank=True, null=True, on_delete=models.CASCADE, verbose_name=_("Community")
    )
    wealth_group_category = models.ForeignKey(
        WealthGroupCategory,
        db_column="wealth_group_category_code",
        on_delete=models.CASCADE,
        verbose_name=_("Wealth Group Category"),
        help_text=_("Wealth Group Category, e.g. Poor or Better Off"),
    )
    percentage_of_households = models.PositiveSmallIntegerField(
        blank=True,
        null=True,
        verbose_name=_("Percentage of households"),
        help_text=_("Percentage of households in the Community or Livelihood Zone that are in this Wealth Group"),
    )
    average_household_size = models.PositiveSmallIntegerField(
        blank=True, null=True, verbose_name=_("Average household size")
    )

    objects = WealthGroupManager()

    def calculate_fields(self):
        if self.community:
            self.livelihood_zone_baseline = self.community.livelihood_zone_baseline

    def save(self, *args, **kwargs):
        self.calculate_fields()
        # No need to enforce foreign keys or uniqueness because database constraints will do it anyway
        self.full_clean(
            exclude=[field.name for field in self._meta.fields if isinstance(field, models.ForeignKey)],
            validate_unique=False,
        )
        super().save(*args, **kwargs)

    def __str__(self):
        return (
            f"{str(self.community)} {str(self.wealth_group_category)}"
            if self.community
            else f"{str(self.livelihood_zone_baseline)} {str(self.wealth_group_category)}"
        )

    def natural_key(self):
        return (
            self.livelihood_zone_baseline.livelihood_zone_id,
            self.livelihood_zone_baseline.reference_year_end_date.isoformat(),
            self.wealth_group_category.code,
            self.community.full_name if self.community else "",
        )

    class Meta:
        verbose_name = _("Wealth Group")
        verbose_name_plural = _("Wealth Groups")
        constraints = [
            models.UniqueConstraint(
                fields=("livelihood_zone_baseline", "wealth_group_category", "community"),
                name="baseline_wealthgroup_livelihood_zone_baseline_wealth_group_category_community_uniq",
            ),
            # Create a unique constraint on id and livelihood_zone_baseline, so that we can use it as a target for a
            # composite foreign key from Livelhood Activity, which in turn allows us to ensure that the Wealth Group
            # and the Livelihood Strategy for a Livelihood Activity both have the same Livelihood Baseline.
            models.UniqueConstraint(
                fields=["id", "livelihood_zone_baseline"],
                name="baseline_wealthgroup_id_livelihood_zone_baseline_uniq",
            ),
        ]


class BaselineWealthGroupManager(InheritanceManager):
    def get_queryset(self):
        return super().get_queryset().filter(community__isnull=True).select_subclasses()


class BaselineWealthGroup(WealthGroup):
    """
    Households within a Livelihood Zone with similar capacity to exploit the available food and income options.
    """

    objects = BaselineWealthGroupManager()

    def clean(self):
        if self.community:
            raise ValidationError(_("A Baseline Wealth Group cannot have a Community"))
        super().clean()

    class Meta:
        verbose_name = _("Baseline Wealth Group")
        verbose_name_plural = _("Baseline Wealth Groups")
        proxy = True


class CommunityWealthGroupManager(InheritanceManager):
    def get_queryset(self):
        return super().get_queryset().exclude(community__isnull=True).select_subclasses()


class CommunityWealthGroup(WealthGroup):
    """
    Households within a Community with similar capacity to exploit the available food and income options.
    """

    objects = CommunityWealthGroupManager()

    def clean(self):
        if not self.community:
            raise ValidationError(_("A Community Wealth Group must have a Community"))
        super().clean()

    class Meta:
        verbose_name = _("Community Wealth Group")
        verbose_name_plural = _("Community Wealth Groups")
        proxy = True


class WealthGroupCharacteristicValueManager(common_models.IdentifierManager):
    def get_by_natural_key(
        self,
        code: str,
        reference_year_end_date: str,
        wealth_group_category: str,
        wealth_characteristic: str,
        reference_type: str = "baseline_summary",
        product: str = "",
        full_name: str = "",
    ):
        criteria = {
            "wealth_characteristic__code": wealth_characteristic,
            "reference_type": reference_type,
            "wealth_group__livelihood_zone_baseline__livelihood_zone__code": code,
            "wealth_group__livelihood_zone_baseline__reference_year_end_date": reference_year_end_date,
            "wealth_group__wealth_group_category__code": wealth_group_category,
        }
        if full_name:
            criteria["wealth_group__community__full_name"] = full_name
        else:
            criteria["wealth_group__community__isnull"] = True
        if product:
            criteria["product__cpc"] = product
        else:
            criteria["product__isnull"] = True

        return self.get(**criteria)


class WealthGroupCharacteristicValue(common_models.Model):
    """
    An attribute of a Wealth Group such as the number of school-age children.

    Stored on the BSS 'WB' worksheet, which contains many values for each Wealth Characteristic.

    The first set of columns contain values from the Community Interviews (Form 3).
    The second set of columns contain values from the Wealth Group Interviews in each Community (Form 4).
    The third set of columns contain the summary value and range that is considered representative for the Baseline,
    and is derived from the Community and Wealth Group Interviews as part of the baseline process.

    A Wealth Group Characteristic Value for a Baseline Wealth Group is always a Summary,
    but a Characteristic Value for a Community Wealth Group could be either from a
    Community Interview (Form 3) or a Wealth Group Interview (Form 4) with members
    of that specific Wealth Group.

    A Wealth Group Characteristic Value may have a Product and/or a Unit of Measure. For example, Wealth
    Characteristics related to the numbers or livestock owned will have a Product indicating the type of livestock.
    """

    # Note that the current model doesn't support data collected from a Wealth Group (Form 4) interview about a
    # different Wealth Group. The Form 4 breakdown of percentage of households in each Wealth Category Type that
    # was provided by a Wealth Group includes estimates of the percentage of households in the other Wealth Groups.
    # This is the only data in the BSS that cannot be loaded as a result of the current structure. We could support
    # this data by storing both the assessed_wealth_group_category and the interviewee_wealth_group_category. However,
    # Save the Children have confirmed that the Form 4 breakdown of percentage of households in each Wealth Category
    # Type is generally considered unreliable, and that there is a principle that Wealth Groups are not reliable
    # reporters of data about Wealth Groups other than their own.

    class CharacteristicReference(models.TextChoices):
        COMMUNITY = "community_interview", _("Community Interview (Form 3)")
        WEALTH_GROUP = "wealth_group_interview", _("Wealth Group Interview (Form 4)")
        SUMMARY = "baseline_summary", _("Baseline Summary")

    wealth_group = models.ForeignKey(WealthGroup, on_delete=models.CASCADE, verbose_name=_("Wealth Group"))
    wealth_characteristic = models.ForeignKey(
        WealthCharacteristic,
        db_column="wealth_characteristic_code",
        on_delete=models.RESTRICT,
        verbose_name=_("Wealth Characteristic"),
    )
    reference_type = models.CharField(
        max_length=30,
        choices=CharacteristicReference.choices,
        db_index=True,
        verbose_name=_("Reference Type"),
        help_text=_(
            "The reference type of this Wealth Group Characteristic Value, such as a Community Interview (Form 3), "
            "Wealth Group Interview (Form 4) or the Baseline Summary"
        ),
    )
    product = models.ForeignKey(
        ClassifiedProduct,
        db_column="product_code",
        blank=True,
        null=True,
        on_delete=models.RESTRICT,
        verbose_name=_("Product"),
        help_text=_("Product, e.g. Cattle"),
        related_name="wealth_group_characteristic_values",
    )
    unit_of_measure = models.ForeignKey(
        UnitOfMeasure,
        db_column="unit_code",
        blank=True,
        null=True,
        on_delete=models.RESTRICT,
        verbose_name=_("Unit of Measure"),
        related_name="wealth_group_characteristic_values",
    )

    # @TODO Are we better off with a `value = JSONField()` or `num_value`, `str_value`, `bool_value` as separate fields
    # or a single `value=CharField()` that we just store the str representation of the value in.
    # Examples of the characteristics we need to support:
    # "has_motorcycle" (boolean)
    # "type_water" (one from well, faucet, river, etc.)
    # "main_cash_crops" (many from ClassifiedProduct, e.g. maize,coffee)
    # "land_area" (1 decimal point numeric value, maybe with a unit of measure, e.g. 10.3 acres)
    value = models.JSONField(
        verbose_name=_("value"), help_text=_("A single property value, eg, a float, str or list, not a dict of props.")
    )
    # The Summary value for a Baseline Wealth Group also contains a min and max value for the Wealth Characteristic
    # E..g. See CD09_Final 'WB':$AS:$AT
    min_value = models.JSONField(
        verbose_name=_("min_value"),
        blank=True,
        null=True,
        help_text=_("The minimum value of the possible range for this value."),
    )
    max_value = models.JSONField(
        verbose_name=_("max_value"),
        blank=True,
        null=True,
        help_text=_("The maximum value of the possible range for this value."),
    )

    objects = WealthGroupCharacteristicValueManager()

    def clean(self):
        # Validate `reference_type`
        if self.reference_type == self.CharacteristicReference.SUMMARY:
            if self.wealth_group.community:
                raise ValidationError(
                    _(
                        "A Wealth Group Characteristic Value from a Baseline Summary must be for a Baseline Wealth Group"  # NOQA: E501
                    )
                )
        elif not self.wealth_group.community:
            raise ValidationError(
                _("A Wealth Group Characteristic Value from a %(ref)s must be for a Community Wealth Group")
                % {"ref": self.CharacteristicReference(self.reference_type).label}
            )
        # Validate `product`
        if self.wealth_characteristic.has_product:
            if not self.product:
                raise ValidationError(
                    _("A Wealth Group Characteristic Value for %(charac)s must have a product")
                    % {"charac": self.wealth_characteristic}
                )
        elif self.product:
            raise ValidationError(
                _("A Wealth Group Characteristic Value for %(charac)s must not have a product")
                % {"charac": self.wealth_characteristic}
            )
        # Validate `unit_of_measure`
        if self.wealth_characteristic.has_unit_of_measure:
            if not self.unit_of_measure:
                raise ValidationError(
                    _("A Wealth Group Characteristic Value for %(charac)s must have a unit of measure")
                    % {"charac": self.wealth_characteristic}
                )
        elif self.unit_of_measure:
            raise ValidationError(
                _("A Wealth Group Characteristic Value for %(charac)s must not have a unit of measure")
                % {"charac": self.CharacteristicReference(self.reference_type).label}
            )
        # Validate `value` is between min_value and max_value, if either are numerics (strings eg "1" not validated)
        if (
            isinstance(self.min_value, numbers.Number)
            and isinstance(self.value, numbers.Number)
            and self.min_value > self.value
        ):
            raise ValidationError(_("Value must be higher than min_value."))
        if (
            isinstance(self.max_value, numbers.Number)
            and isinstance(self.value, numbers.Number)
            and self.max_value < self.value
        ):
            raise ValidationError(_("Value must be lower than max_value."))
        super().clean()

    def save(self, *args, **kwargs):
        # No need to enforce foreign keys or uniqueness because database constraints will do it anyway
        self.full_clean(
            exclude=[field.name for field in self._meta.fields if isinstance(field, models.ForeignKey)],
            validate_unique=False,
        )
        super().save(*args, **kwargs)

    def natural_key(self):
        return (
            self.wealth_group.livelihood_zone_baseline.livelihood_zone_id,
            self.wealth_group.livelihood_zone_baseline.reference_year_end_date.isoformat(),
            self.wealth_group.wealth_group_category.code,
            self.wealth_characteristic_id,
            self.reference_type,
            self.product_id if self.product_id else "",
            self.wealth_group.community.full_name if self.wealth_group.community else "",
        )

    class Meta:
        verbose_name = _("Wealth Characteristic Value")
        verbose_name_plural = _("Wealth Characteristic Values")
        constraints = [
            # Create a unique constraint on wealth_group, wealth_characteristic, product and reference_type.
            # We can only have one value from each reference_type (Form 3, Form 4, Summary) for each Wealth Group
            # for each Characteristic (including the Product if appropriate).
            models.UniqueConstraint(
                fields=["wealth_group", "wealth_characteristic", "reference_type", "product"],
                name="baseline_wealthgroupcharacteristicvalue_group_characteristic_reference_type_product_uniq",
            ),
        ]


class LivelihoodStrategyManager(common_models.IdentifierManager):
    def get_by_natural_key(
        self,
        code: str,
        reference_year_end_date: str,
        strategy_type: str,
        season: str,
        product: str = "",
        additional_identifier: str = "",
    ):
        criteria = {
            "livelihood_zone_baseline__livelihood_zone__code": code,
            "livelihood_zone_baseline__reference_year_end_date": reference_year_end_date,
            "strategy_type": strategy_type,
            "additional_identifier": additional_identifier,
        }
        if season:
            criteria["season__name_en"] = season
            criteria["season__country"] = F("livelihood_zone_baseline__livelihood_zone__country")
        else:
            criteria["season__isnull"] = True
        if product:
            criteria["product__cpc"] = product
        else:
            criteria["product__isnull"] = True

        return self.get(**criteria)


class LivelihoodStrategy(common_models.Model):
    """
    An activity undertaken by households in a Livelihood Zone that produces food or income or requires expenditure.

    A Livelihood Strategy is not necessarily used by all Wealth Groups within the Livelihood Zone.

    Implicit in the BSS 'Data' worksheet in Column A.
    """

    livelihood_zone_baseline = models.ForeignKey(
        LivelihoodZoneBaseline,
        on_delete=models.CASCADE,
        related_name="livelihood_strategies",
        verbose_name=_("Livelihood Zone Baseline"),
    )
    # This also acts as a discriminator column for LivelihoodActivity
    strategy_type = models.CharField(
        max_length=30,
        choices=LivelihoodStrategyType.choices,
        db_index=True,
        verbose_name=_("Strategy Type"),
        help_text=_("The type of livelihood strategy, such as crop production, or wild food gathering."),
    )
    # Season is optional to allow for Livelihood Strategies that have equal distribution across the year,
    # such as purchase of tea and sugar, or remittances.
    season = models.ForeignKey(Season, blank=True, null=True, on_delete=models.PROTECT, verbose_name=_("Season"))
    # Product is optional to allow for Livelihood Strategies that don't have an obvious Product.
    # For example, many of the labor types in OtherCaseIncome are very specific and won't benefit from being
    # Products if we don't have any other data to cross-reference them with.
    product = models.ForeignKey(
        ClassifiedProduct,
        db_column="product_code",
        blank=True,
        null=True,
        on_delete=models.PROTECT,
        verbose_name=_("Product"),
        help_text=_("Product, e.g. full fat milk"),
        related_name="livelihood_strategies",
    )
    unit_of_measure = models.ForeignKey(
        UnitOfMeasure,
        db_column="unit_code",
        blank=True,
        null=True,
        on_delete=models.PROTECT,
        verbose_name=_("Unit of Measure"),
        help_text=_("Unit used to measure production from this Livelihood Strategy"),
    )
    currency = models.ForeignKey(
        Currency,
        db_column="currency_code",
        on_delete=models.PROTECT,
        verbose_name=_("Currency"),
        help_text=_("Currency of income or expenditure from this Livelihood Strategy"),
    )
    # In Somalia they track export/local sales separately - see SO18 Data:B178 and also B770
    # In many BSS they store separate data for Rainfed and Irrigated production of staple crops.
    # @TODO See https://fewsnet.atlassian.net/browse/HEA-67
    # Are there other types than rainfed and irrigated?
    additional_identifier = models.CharField(
        max_length=60,
        blank=True,
        verbose_name=_("Additional Identifer"),
        help_text=_("Additional text identifying the livelihood strategy"),
    )

    objects = LivelihoodStrategyManager()

    def clean(self):
        """
        Validate that product and season are not null for Livelihood Strategies that require them.
        """
        if (
            self.strategy_type
            in ["MilkProduction", "ButterProduction", "MeatProduction", "LivestockSale", "CropProduction"]
            and not self.product
        ):
            raise ValidationError(_("A %s Livelihood Strategy must have a Product" % self.strategy_type))
        if self.strategy_type in ["MilkProduction", "ButterProduction"] and not self.season:
            raise ValidationError(_("A %s Livelihood Strategy must have a Season" % self.strategy_type))
        super().clean()

    def save(self, *args, **kwargs):
        # No need to enforce foreign keys or uniqueness because database constraints will do it anyway
        self.full_clean(
            exclude=[field.name for field in self._meta.fields if isinstance(field, models.ForeignKey)],
            validate_unique=False,
        )
        super().save(*args, **kwargs)

    def natural_key(self):
        return (
            self.livelihood_zone_baseline.livelihood_zone_id,
            self.livelihood_zone_baseline.reference_year_end_date.isoformat(),
            self.strategy_type,
            self.season.name if self.season else "",
            self.product_id if self.product_id else "",
            self.additional_identifier,
        )

    class Meta:
        verbose_name = _("Livelihood Strategy")
        verbose_name_plural = _("Livelihood Strategies")
        constraints = [
            models.UniqueConstraint(
                fields=["livelihood_zone_baseline", "strategy_type", "season", "product", "additional_identifier"],
                name="baseline_livelihoodstrategy_uniq",
            ),
            # Create a unique constraint on id and livelihood_zone_baseline, so that we can use it as a target for a
            # composite foreign key from Livelhood Activity, which in turn allows us to ensure that the Wealth Group
            # and the Livelihood Strategy for a Livelihood Activity both have the same Livelihood Baseline.
            models.UniqueConstraint(
                fields=["id", "livelihood_zone_baseline"],
                name="baseline_livelihoodstrategy_id_livelihood_zone_baseline_uniq",
            ),
            # Create a unique constraint on id and season, so that we can use it as a target for a
            # composite foreign key from Seasonal Activity, which in turn allows us to ensure that the Livelihood
            # Strategy and the Baseline Seasonal Activity for a Seasonal Activity both have the same Season.
            models.UniqueConstraint(
                fields=["id", "season"],
                name="baseline_livelihoodstrategy_id_season_uniq",
            ),
        ]


class LivelihoodActivityManager(common_models.IdentifierManager):
    def get_by_natural_key(
        self,
        code: str,
        reference_year_end_date: str,
        wealth_group_category: str,
        strategy_type: str,
        season: str = "",
        product: str = "",
        additional_identifier: str = "",
        full_name: str = "",
    ):
        criteria = {
            "livelihood_zone_baseline__livelihood_zone__code": code,
            "livelihood_zone_baseline__reference_year_end_date": reference_year_end_date,
            "wealth_group__wealth_group_category__code": wealth_group_category,
            "strategy_type": strategy_type,
<<<<<<< HEAD
            "additional_identifier": additional_identifier,
        }
        if season:
            criteria["season__name"] = season
            criteria["season__country"] = F("livelihood_zone_baseline__livelihood_zone__country")
        else:
            criteria["season__isnull"] = True
        if product:
            criteria["product__cpc"] = product
        else:
            criteria["product__isnull"] = True
=======
            "livelihood_strategy__additional_identifier": additional_identifier,
        }
        if season:
            criteria["livelihood_strategy__season__name_en"] = season
            criteria["livelihood_strategy__season__country"] = F("livelihood_zone_baseline__livelihood_zone__country")
        else:
            criteria["livelihood_strategy__season__isnull"] = True
        if product:
            criteria["livelihood_strategy__product__cpc"] = product
        else:
            criteria["livelihood_strategy__product__isnull"] = True
>>>>>>> 36d4efa8
        if full_name:
            criteria["wealth_group__community__full_name"] = full_name
        else:
            criteria["wealth_group__community__isnull"] = True

        return self.get(**criteria)


class LivelihoodActivity(common_models.Model):
    """
    An activity undertaken by households in a Wealth Group that produces food or income or requires expenditure.

    A Livelihood Activity contains the outputs of a Livelihood Strategy
    employed by a Wealth Group in a Community in the reference year, or the
    outputs of a Wealth Group representing the Baseline as a whole in either
    the reference year (the Baseline scenario) or in response to a shock (the
    Response scenario).

    Stored on the BSS 'Data' worksheet.
    """

    livelihood_strategy = models.ForeignKey(
        LivelihoodStrategy, on_delete=models.CASCADE, help_text=_("Livelihood Strategy")
    )
    # Inherited from Livelihood Strategy, the denormalization is necessary to
    # ensure that the Livelihood Strategy and the Wealth Group belong to the
    # same Livelihood Zone Baseline.
    livelihood_zone_baseline = models.ForeignKey(
        LivelihoodZoneBaseline,
        on_delete=models.CASCADE,
        related_name="livelihood_activities",
        verbose_name=_("Livelihood Zone Baseline"),
    )
    # Inherited from Livelihood Strategy to acts as a discriminator column.
    strategy_type = models.CharField(
        max_length=30,
        choices=LivelihoodStrategyType.choices,
        db_index=True,
        verbose_name=_("Strategy Type"),
        help_text=_("The type of livelihood strategy, such as crop production, or wild food gathering."),
    )
    scenario = models.CharField(
        max_length=20,
        choices=LivelihoodActivityScenario.choices,
        verbose_name=_("Scenario"),
        help_text=_("The scenario in which the outputs of this Livelihood Activity apply, e.g. baseline or response."),
    )
    wealth_group = models.ForeignKey(WealthGroup, on_delete=models.CASCADE, help_text=_("Wealth Group"))

    quantity_produced = models.PositiveIntegerField(blank=True, null=True, verbose_name=_("Quantity Produced"))
    quantity_purchased = models.PositiveIntegerField(blank=True, null=True, verbose_name=_("Quantity Purchased"))
    quantity_sold = models.PositiveIntegerField(blank=True, null=True, verbose_name=_("Quantity Sold/Exchanged"))
    quantity_other_uses = models.PositiveIntegerField(blank=True, null=True, verbose_name=_("Quantity Other Uses"))
    # Can normally be calculated / validated as `quantity_produced + quantity_purchased - quantity_sold - quantity_other_uses`  # NOQA: E501
    # but there are exceptions, such as MilkProduction, where there is also an amount used for ButterProduction
    quantity_consumed = models.PositiveIntegerField(blank=True, null=True, verbose_name=_("Quantity Consumed"))

    price = models.FloatField(blank=True, null=True, verbose_name=_("Price"), help_text=_("Price per unit"))
    # Can be calculated / validated as `quantity_sold * price` for livelihood strategies that involve the sale of
    # a proportion of the household's own production.
    income = models.FloatField(blank=True, null=True, help_text=_("Income"))
    # Can be calculated / validated as `quantity_purchased * price` for livelihood strategies that involve the purchase
    # of external goods or services.
    expenditure = models.FloatField(blank=True, null=True, help_text=_("Expenditure"))

    # Can normally be calculated  / validated as `quantity_consumed` * `kcals_per_unit`
    kcals_consumed = models.PositiveIntegerField(
        blank=True,
        null=True,
        verbose_name=_("Total kcals consumed"),
        help_text=_("Total kcals consumed by a household in the reference year from this livelihood strategy"),
    )
    # Can be calculated / validated as `total_kcals_consumed / DAILY_KCAL_REQUIRED (2100) / DAYS_PER_YEAR (365) / self.wealth_group.average_household_size`  # NOQA: E501
    # Note that although 2100 kcal per person per day is the WFP recommended amount,
    # some analyses may choose to use alternate thresholds and would need to calcuate
    # this value separately. For example, for program development some organizations
    # use 1900 kcal per person per day.
    percentage_kcals = models.FloatField(
        blank=True,
        null=True,
        verbose_name=_("Percentage of required kcals"),
        help_text=_("Percentage of annual household kcal requirement provided by this livelihood strategy"),
    )

    # The 'Graphs' worksheet in NE01(BIL) and MG2 adds a `qui?` lookup in
    # Column F that tracks which household members are primarily responsible
    # for Livelihood Strategies that generate food and income.
    # Not all BSS track this, and it isn't tracked for expenditures, so
    # the field must be `blank=True`. If it is collected, then it is found in
    # the BSS 'Graphs' worksheet in column F. See NE01(BIL) for an example.
    # In its current location it is documented at the Livelihood Strategy-level.
    # However, we know from dicussions with Save the Children that in reality
    # the labor provider varies by wealth group category. Therefore, we store
    # this against the LivelihoodActivity, typically for Summary Livelihood
    # Activities only, with the same value for each Summary Wealth Group. In
    # future we may collect this data as part of Form 4, and store it for every
    # Wealth Group.
    class HouseholdLaborProvider(models.TextChoices):
        MEN = "men", _("Mainly Men")
        WOMEN = "women", _("Mainly Women")
        CHILDREN = "children", _("Mainly Children")
        ALL = "all", _("All Together")

    household_labor_provider = models.CharField(
        max_length=10, choices=HouseholdLaborProvider.choices, blank=True, verbose_name=_("Activity done by")
    )
    extra = models.JSONField(
        default=dict,
        blank=True,
        null=True,
        verbose_name=_("Extra attributes"),
        help_text=_("Additional attributes from the BSS for this Livelihood Activity"),
    )

    objects = LivelihoodActivityManager()

    def calculate_fields(self):
        self.livelihood_zone_baseline = self.livelihood_strategy.livelihood_zone_baseline
        self.strategy_type = self.livelihood_strategy.strategy_type

        # @TODO This hasn't been reviewed yet, and fix
        # self.is_staple = self.wealth_group.community.livelihood_zone_baseline.staple_set(
        #     item=self.output_item
        # ).exists()

    # These formulae are copied directly from the BSS cells:

    def validate_quantity_produced(self):
        """
        Validate the quantity_produced.

        In for many LivelihoodActivity subclasses the quantity_produced cannot
        be calculated from the data in the Baseline. In those cases this
        validation passes automatically.

        However, some LivelihoodActivity subclasses, such as MilkProduction,
        MeatProduction, etc. have additional fields that allow the
        quantity_produced to be validated. This method is overwritten in those
        subclasses.
        """
        pass

    def validate_quantity_consumed(self):
        if self.quantity_consumed != self.quantity_produced - self.quantity_sold - self.quantity_other_uses:
            raise ValidationError(
                _(
                    "Quantity consumed for a Livelihood Activity must be quantity produced - quantity sold - quantity used for other things"  # NOQA: E501
                )
            )

    def validate_income(self):
        if self.income != self.quantity_sold * self.price:
            raise ValidationError(_("Income for a Livelihood Activity must be quantity sold multiplied by price"))

    def validate_expenditure(self):
        """
        Validate the expenditure.

        In for many LivelihoodActivity subclasses the quantity_produced is the
        result of labor rather than expenditure. In those cases this validation
        passes automatically.

        However, some LivelihoodActivity subclasses, such as FoodPurchase and
        OtherPurchase, involve spending money to acquire the item, in which
        case we must validate that expenditure = quantity_produced * price
        """
        if self.expenditure and self.expenditure != self.quantity_produced * self.price:
            raise ValidationError(
                _("Expenditure for a Livelihood Activity must be quantity produced multiplied by price")
            )

    def validate_kcals_consumed(self):
        conversion_factor = UnitOfMeasureConversion.objects.get_conversion_factor(
            from_unit=self.livelihood_strategy.unit_of_measure,
            to_unit=self.livelihood_strategy.product.unit_of_measure,
        )
        kcals_per_unit = self.livelihood_strategy.product.kcals_per_unit
        if self.kcals_consumed != self.quantity_consumed * conversion_factor * kcals_per_unit:
            raise ValidationError(
                _("Kcals consumed for a Livelihood Activity must be quantity consumed multiplied by kcals per unit")
            )

    def validate_strategy_type(self):
        if (
            type(self) not in {LivelihoodActivity, BaselineLivelihoodActivity, ResponseLivelihoodActivity}
            and self.strategy_type != self._meta.object_name
        ):
            raise ValidationError(
                _(
                    f"Incorrect Livelihood Activity strategy type. Found {self.strategy_type}. Expected {self._meta.object_name}."  # NOQA: E501
                )
            )

    def validate_livelihood_zone_baseline(self):
        if not (
            self.wealth_group.livelihood_zone_baseline
            == self.livelihood_strategy.livelihood_zone_baseline
            == self.livelihood_zone_baseline
        ):
            raise ValidationError(
                _(
                    "Wealth Group and Livelihood Strategy for a Livelihood Activity must belong to the same Livelihood Zone Baseline"  # NOQA: E501
                )
            )

    # @TODO Do we use Django Forms as a separate validation layer, and load the data from the dataframe into a Form
    # instance and then check whether it is valid.  See Two Scoops for an explanation.
    def clean(self):
        self.validate_livelihood_zone_baseline()
        self.validate_strategy_type()
        self.validate_quantity_produced()
        self.validate_quantity_consumed()
        self.validate_income()
        self.validate_expenditure()
        self.validate_kcals_consumed()
        super().clean()

    def save(self, *args, **kwargs):
        self.calculate_fields()
        # No need to enforce foreign keys or uniqueness because database constraints will do it anyway
        self.full_clean(
            exclude=[field.name for field in self._meta.fields if isinstance(field, models.ForeignKey)],
            validate_unique=False,
        )
        super().save(*args, **kwargs)

    def natural_key(self):
        return (
            self.livelihood_zone_baseline.livelihood_zone_id,
            self.livelihood_zone_baseline.reference_year_end_date.isoformat(),
<<<<<<< HEAD
            self.strategy_type,
            self.season.name if self.season else "",
            self.product_id if self.product_id else "",
            self.additional_identifier,
            self.wealth_group.wealth_group_category.code,
=======
            self.wealth_group.wealth_group_category.code,
            self.strategy_type,
            self.livelihood_strategy.season.name_en if self.livelihood_strategy.season else "",
            self.livelihood_strategy.product_id if self.livelihood_strategy.product_id else "",
            self.livelihood_strategy.additional_identifier,
>>>>>>> 36d4efa8
            self.wealth_group.community.full_name if self.wealth_group.community else "",
        )

    class Meta:
        verbose_name = _("Livelihood Activity")
        verbose_name_plural = _("Livelihood Activities")
        constraints = [
            # @TODO Add constraints either declared here or in a custom migration that target the composite foreign
            # keys for Wealth Group and Livelihood Strategy that include the livelihood_zone_baseline.
        ]

    class ExtraMeta:
        identifier = ["livelihood_strategy", "wealth_group", "scenario"]


class BaselineLivelihoodActivityManager(InheritanceManager):
    def get_queryset(self):
        return super().get_queryset().filter(scenario=LivelihoodActivityScenario.BASELINE).select_subclasses()


class BaselineLivelihoodActivity(LivelihoodActivity):
    """
    An activity undertaken by households in a Wealth Group that produces food or income or requires expenditure.

    A Baseline Livelihood Activity contains the outputs of a Livelihood Strategy
    employed by a Wealth Group in a Community or a Wealth Group representing
    the Baseline as a whole in the reference year.

    Stored on the BSS 'Data' worksheet.
    """

    objects = BaselineLivelihoodActivityManager()

    def clean(self):
        if self.scenario != LivelihoodActivityScenario.BASELINE:
            raise ValidationError(_("A Baseline Livelihood Activity must use the Baseline Scenario"))
        super().clean()

    class Meta:
        verbose_name = _("Baseline Livelihood Activity")
        verbose_name_plural = _("Baseline Livelihood Activities")
        proxy = True


class ResponseLivelihoodActivityManager(InheritanceManager):
    def get_queryset(self):
        return super().get_queryset().filter(scenario=LivelihoodActivityScenario.RESPONSE).select_subclasses()


class ResponseLivelihoodActivity(LivelihoodActivity):
    """
    An activity undertaken by households in a Wealth Group that produces food or income or requires expenditure.

    A Response Livelihood Activity contains the outputs of a Livelihood Strategy
    employed by a Wealth Group representing the Baseline as a whole during the
    response to a shock.

    Stored on the BSS 'Summ' worksheet.
    """

    # Note that the ResponseLivelihoodActivity contains the full set of attributes
    # for the Activity, including those values that are not explicitly entered
    # in the 'Summ' worksheet because they are implicitly inherited from the
    # matching BaselineLivelihoodActivity.
    objects = ResponseLivelihoodActivityManager()

    def clean(self):
        if self.scenario != LivelihoodActivityScenario.RESPONSE:
            raise ValidationError(_("A Response Livelihood Activity must use the Response Scenario"))
        super().clean()

    class Meta:
        verbose_name = _("Response Livelihood Activity")
        verbose_name_plural = _("Response Livelihood Activities")
        proxy = True


class MilkProduction(LivelihoodActivity):
    """
    Production of milk by households in a Wealth Group for their own consumption, for sale and for other uses.

    Stored on the BSS 'Data' worksheet in the 'Livestock Production' section, typically starting around Row 60.
    """

    class MilkType(models.TextChoices):
        SKIM = "skim", _("Skim")
        WHOLE = "whole", _("whole")

    # Production calculation /validation is `lactation days * daily_production`
    milking_animals = models.PositiveSmallIntegerField(verbose_name=_("Number of milking animals"))
    lactation_days = models.PositiveSmallIntegerField(verbose_name=_("Average number of days of lactation"))
    daily_production = models.PositiveSmallIntegerField(verbose_name=_("Average daily milk production per animal"))

    # @TODO see https://fewsnet.atlassian.net/browse/HEA-65
    # This is currently not required for scenario development and is only used for the kcal calculations in the BSS.
    # Save the Children confirmed that most communities consume Whole Milk, and then either sell Whole Milk, or make
    # Butter/Ghee and then sell the remaining Skim Milk (and also sell some proportion of the Butter/Ghee). The
    # current structure of the BSS supports these Livelihood Strategies. However, Save the Children have also confirmed
    # that  as a coping strategy a wealth group might choose to make butter from whole milk, consume skimmed milk
    # themselves, to ensure that they can sell more butter/ghee. To support this Livelihood Strategy we have added
    # `type_of_milk_consumed` even though this field isn't currently in the BSS. Records loaded from historic BSS
    # will have `type_of_milk_consumed = "whole"`.
    # Similarly, although the current BSS structure doesn't store explictly the amount of milk used to make butter. it
    # is implicit in the formula used to calculate the amount of butter produced, but we store it as a separate field.
    # It is also possible that a community will consume some amount of total milk production as whole milk, then make
    # butter, and then consume some amount of the resulting skimmed milk and sell the rest. It is not clear whether the
    # data collection process will be able accurately capture this level of detail, and we don't support it in the
    # current approach using a single MilkProduction and ButterProduction LivelihoodActivity for each animal. Should
    # this be required in the future, one approach would be to create a second MilkProduction LivelihoodActivity with a
    # product for the animal-specific skimmed milk, e.g. new products under P22212 - see
    # https://unstats.un.org/unsd/classifications/Econ/Detail/EN/1074/22110. That LivelihoodActivity would have a
    # `quantity_produced` equal to the amount of whole milk that was used for ButterProduction, and then the
    # quantity_sold and the quantity_consumed could be tracked separately.
    quantity_butter_production = models.PositiveIntegerField(
        blank=True, null=True, verbose_name=_("Quantity used for Butter Production")
    )  # NOQA: E501
    type_of_milk_consumed = models.CharField(
        max_length=10, choices=MilkType.choices, verbose_name=_("Skim or whole milk consumed")
    )
    type_of_milk_sold_or_other_uses = models.CharField(
        max_length=10, choices=MilkType.choices, verbose_name=_("Skim or whole milk sold or used for other purposes")
    )

    # @TODO See https://fewsnet.atlassian.net/browse/HEA-65
    # The BSS has a single cell for kcal_percentage that covers both the Milk and Butter/Ghee
    # livelihood strategies. Can we separate these out? If not, do we store Ghee as a sale only
    # and record all consumption against milk, which is how it is calculated. Or do we create a
    # combined `DairyProduction(LivelihoodStrategy)` so that there is only a single row in the db
    # but which contains extra metadata for the ghee production/sales/other_uses. Or do we split
    # production/sales/other_users/consumption into rows in a table rather than columns so that a
    # LivelihoodStrategy can have 0 or many of each type. I.e. adopt the TransferModel approach that
    # Chris proposed early on.
    def validate_quantity_produced(self):
        # @TODO Add validation
        pass

    class Meta:
        verbose_name = LivelihoodStrategyType.MILK_PRODUCTION.label
        verbose_name_plural = LivelihoodStrategyType.MILK_PRODUCTION.label


class ButterProduction(LivelihoodActivity):
    """
    Production of ghee/butter by households in a Wealth Group for their own consumption, for sale and for other uses.

    Stored on the BSS 'Data' worksheet in the 'Livestock Production' section, typically starting around Row 60.
    """

    # Note that although ButterProduction is a separate livelihood strategy
    # because it generates income (and other uses) at a different price to
    # milk production, the total calories may be 0 because the BSS calculates
    # combined consumption for all dairy products.

    # Additional metadata

    # @TODO See https://fewsnet.atlassian.net/browse/HEA-65
    # Production calculation /validation is in Data:B105
    # `=IF(SUM(B90,B98)=0,"",SUM(B90,-B91*B94,-B95*B94,B98,-B99*B102,-B103*B102)*0.04)`
    # = (
    #    season1_milk.quantity_produced
    #    - (season1_milk.quantity_sold if season1_milk.type_of_milk_sold_or_other_uses == "WHOLE" else 0)
    #    - (season1_milk.quantity_other_uses if season1_milk.type_of_milk_sold_or_other_uses == "WHOLE" else 0)
    #    + season2_milk.quantity_produced
    #    - (season2_milk.quantity_sold if season2_milk.type_of_milk_sold_or_other_uses == "WHOLE" else 0)
    #    - (season2_milk.quantity_other_uses if season2_milk.type_of_milk_sold_or_other_uses == "WHOLE" else 0)
    # ) * item_yield
    # The `yield` from litres of milk to kg of ghee varies by animal - camel milk yields 0.049 kg per l, cow milk
    # yields 0.04 kg per l. Ghee/butter has 7865 kcal/kg for both animals

    # @TODO see https://fewsnet.atlassian.net/browse/HEA-65
    # Note that the kcal formulae for butter don't follow the model of `input_quantity` * `item_yield` * `kcals_per_unit` / `DAILY_KCAL_REQUIRED` / `DAYS_PER_YEAR` / `self.wealth_group.average_household_size`  # NOQA: E501
    # The calorie available approach gives a different result to the (butter produced - butter sold/exchanged - butter other uses) * kcal per kg. # NOQA: E501
    # This might not matter if we are just storing the fields from the BSS and not calculating them
    # E.g. MWMSK Data AI110: `=IF(AI105="","",(SUM(AI90)*640-SUM(AI91,AI95)*(640-300*(AI94=0))-SUM(AI106,AI107)*7865)/2100/365/AI$40)`  # NOQA: E501
    # total_milk_production * 640 - (milk_sold_or_exchanged + milk_other_uses) * (640 - (300 if sold_other_use == "skim" else 0)) - (ghee_sold_or_exchanged + ghee_other_uses)*7865  # NOQA: E501
    # Doesn't reconcile with Ghee production, e.g. AI105 because that has:
    # =IF(SUM(AI90,AI98)=0,"",SUM(AI90,-AI91*AI94,-AI95*AI94,AI98,-AI99*AI102,-AI103*AI102)*0.04)

    def validate_quantity_produced(self):
        # @TODO Add validation
        pass

    class Meta:
        verbose_name = LivelihoodStrategyType.BUTTER_PRODUCTION.label
        verbose_name_plural = LivelihoodStrategyType.BUTTER_PRODUCTION.label
        proxy: True


class MeatProduction(LivelihoodActivity):
    """
    Production of meat by households in a Wealth Group for their own consumption.

    Stored on the BSS 'Data' worksheet in the 'Livestock Production' section, typically starting around Row 172.
    """

    # Production calculation /validation is `input_quantity` * `item_yield`
    animals_slaughtered = models.PositiveSmallIntegerField(verbose_name=_("Number of animals slaughtered"))
    carcass_weight = models.FloatField(verbose_name=_("Carcass weight per animal"))

    def validate_quantity_produced(self):
        if self.quantity_produced != self.animals_slaughtered * self.carcass_weight:
            raise ValidationError(
                _("Quantity Produced for a Meat Production must be animals slaughtered multiplied by carcass weight")
            )

    class Meta:
        verbose_name = LivelihoodStrategyType.MEAT_PRODUCTION.label
        verbose_name_plural = LivelihoodStrategyType.MEAT_PRODUCTION.label


class LivestockSale(LivelihoodActivity):
    """
    Sale of livestock by households in a Wealth Group for cash income.

    Stored on the BSS 'Data' worksheet in the 'Livestock Production' section, typically starting around Row 181.
    """

    # @TODO Do we need validation around offtake (animals_sold) to make sure
    # that they are not selling and killing more animals than they own.
    class Meta:
        verbose_name = LivelihoodStrategyType.LIVESTOCK_SALE.label
        verbose_name_plural = _("Livestock Sales")
        proxy = True


class CropProduction(LivelihoodActivity):
    """
    Production of crops by households in a Wealth Group for their own consumption, for sale and for other uses.

    Stored on the BSS 'Data' worksheet in the 'Crop Production' section, typically starting around Row 221.

    This includes consumption of Green Maize, where we need to reverse engineer the quantity produced from the
    provided kcal_percentage and the kcal/kg.
    """

    class Meta:
        verbose_name = LivelihoodStrategyType.CROP_PRODUCTION.label
        verbose_name_plural = LivelihoodStrategyType.CROP_PRODUCTION.label
        proxy = True


class FoodPurchase(LivelihoodActivity):
    """
    Purchase of food items that contribute to nutrition by households in a Wealth Group.

    Stored on the BSS 'Data' worksheet in the 'Food Purchase' section, typically starting around Row 421.
    """

    # Production calculation/validation is `unit_of_measure * unit_multiple * times_per_month  * months_per_year`
    # Do we need this, or can we use combined units of measure like FDW, e.g. 5kg
    # NIO93 Row B422 tia = 2.5kg
    unit_multiple = models.PositiveSmallIntegerField(
        verbose_name=_("Unit Multiple"), help_text=_("Multiple of the unit of measure in a single purchase")
    )
    # This is a float field because data may be captured as "once per week",
    # which equates to "52 per year", which is "4.33 per month".
    times_per_month = models.FloatField(verbose_name=_("Purchases per month"))
    months_per_year = models.PositiveSmallIntegerField(
        verbose_name=_("Months per year"), help_text=_("Number of months in a year that the product is purchased")
    )
    times_per_year = models.PositiveSmallIntegerField(
        verbose_name=_("Times per year"),
        help_text=_("Number of times in a year that the purchase is made"),
    )

    def validate_quantity_produced(self):
        if self.quantity_produced != self.unit_multiple * self.times_per_month * self.months_per_year:
            raise ValidationError(
                _(
                    "Quantity produced for a Food Purchase must be purchase amount * purchases per month * months per year"  # NOQA: E501
                )
            )

    class Meta:
        verbose_name = LivelihoodStrategyType.FOOD_PURCHASE.label
        verbose_name_plural = _("Food Purchases")


class PaymentInKind(LivelihoodActivity):
    """
    Food items that contribute to nutrition by households in a Wealth Group received in exchange for labor.

    Stored on the BSS 'Data' worksheet in the 'Payment In Kind' section, typically starting around Row 514.
    """

    # Production calculation/validation is `people_per_household * times_per_month * months_per_year`
    payment_per_time = models.PositiveSmallIntegerField(
        verbose_name=_("Payment per time"), help_text=_("Amount of item received each time the labor is performed")
    )
    people_per_household = models.PositiveSmallIntegerField(
        verbose_name=_("People per household"), help_text=_("Number of household members who perform the labor")
    )
    # This is a float field because data may be captured as "once per week",
    # which equates to "52 per year", which is "4.33 per month".
    times_per_month = models.FloatField(verbose_name=_("Labor per month"))
    months_per_year = models.PositiveSmallIntegerField(
        verbose_name=_("Months per year"), help_text=_("Number of months in a year that the labor is performed")
    )
    times_per_year = models.PositiveSmallIntegerField(
        verbose_name=_("Times per year"),
        help_text=_("Number of times in a year that the labor is performed"),
    )

    def validate_quantity_produced(self):
        if (
            self.quantity_produced
            != self.payment_per_time * self.people_per_household * self.times_per_month * self.months_per_year
        ):
            raise ValidationError(
                _(
                    "Quantity produced for Payment In Kind must be payment per time * number of people * labor per month * months per year"  # NOQA: E501
                )
            )

    class Meta:
        verbose_name = LivelihoodStrategyType.PAYMENT_IN_KIND.label
        verbose_name_plural = _("Payments in Kind")


class ReliefGiftOther(LivelihoodActivity):
    """
    Food items that contribute to nutrition received by households in a Wealth Group as relief, gifts, etc.
    and which are not bought or exchanged.

    Stored on the BSS 'Data' worksheet in the 'Relief, Gifts and Other' section, typically starting around Row 533.
    """

    # Production calculation /validation is `unit_of_measure * unit_multiple * times_per_year`
    unit_multiple = models.PositiveSmallIntegerField(
        verbose_name=_("Unit Multiple"), help_text=_("Multiple of the unit of measure received each time")
    )
    # This is a float field because data may be captured as "once per week",
    # which equates to "52 per year", which is "4.33 per month".
    times_per_month = models.FloatField(
        blank=True, null=True, verbose_name=_("Number of times per month the item is received")
    )
    months_per_year = models.PositiveSmallIntegerField(
        blank=True,
        null=True,
        verbose_name=_("Months per year"),
        help_text=_("Number of months in a year that the item is received"),
    )
    times_per_year = models.PositiveSmallIntegerField(
        verbose_name=_("Times per year"), help_text=_("Number of times in a year that the item is received")
    )

    def validate_quantity_produced(self):
        if self.quantity_produced != self.unit_multiple * self.times_per_year:
            raise ValidationError(
                _("Quantity produced for Relief, Gifts, Other must be amount received * times per year")
            )

    class Meta:
        verbose_name = LivelihoodStrategyType.RELIEF_GIFT_OTHER.label
        verbose_name_plural = _("Relief, Gifts and Other Food")


class Fishing(LivelihoodActivity):
    """
    Fishing by households in a Wealth Group for their own consumption, for sale and for other uses.

    Stored on the BSS 'Data3' worksheet in the 'Fishing' section, typically starting around Row 48
    and summarized in the 'Data' worksheet in the 'Wild Foods' section, typically starting around Row 550.
    """

    class Meta:
        verbose_name = LivelihoodStrategyType.FISHING.label
        verbose_name_plural = LivelihoodStrategyType.FISHING.label
        proxy = True


class WildFoodGathering(LivelihoodActivity):
    """
    Gathering of wild food by households in a Wealth Group for their own consumption, for sale and for other uses.

    Stored on the BSS 'Data3' worksheet in the Wild Foods section, typically starting around Row 9
    and summarized in the 'Data' worksheet in the Wild Foods section, typically starting around Row 560.
    """

    class Meta:
        verbose_name = LivelihoodStrategyType.WILD_FOOD_GATHERING.label
        verbose_name_plural = LivelihoodStrategyType.WILD_FOOD_GATHERING.label
        proxy = True


class OtherCashIncome(LivelihoodActivity):
    """
    Income received by households in a Wealth Group as payment for labor or from self-employment, remittances, etc.

    Stored on the BSS 'Data2' worksheet and summarized in the 'Data' worksheet in the 'Other Cash Income' section,
    typically starting around Row 580.
    """

    # Production calculation/validation is `people_per_household * times_per_month * months_per_year`
    # However, some other income (e.g. Remittances) just has a number of times per year and is not calculated from
    # people_per_household, etc. Therefore those fields must be nullable, and we must store the total number of times
    # per year as a separate field
    payment_per_time = models.PositiveSmallIntegerField(
        verbose_name=_("Payment per time"), help_text=_("Amount of money received each time the labor is performed")
    )
    people_per_household = models.PositiveSmallIntegerField(
        verbose_name=_("People per household"),
        blank=True,
        null=True,
        help_text=_("Number of household members who perform the labor"),
    )
    # This is a float field because data may be captured as "once per week",
    # which equates to "52 per year", which is "4.33 per month".
    times_per_month = models.FloatField(blank=True, null=True, verbose_name=_("Labor per month"))
    months_per_year = models.PositiveSmallIntegerField(
        blank=True,
        null=True,
        verbose_name=_("Months per year"),
        help_text=_("Number of months in a year that the labor is performed"),
    )
    times_per_year = models.PositiveSmallIntegerField(
        verbose_name=_("Times per year"),
        help_text=_("Number of times in a year that the income is received"),
    )

    def validate_income(self):
        if (
            self.people_per_household
            and self.income
            != self.payment_per_time * self.people_per_household * self.times_per_month * self.months_per_year
        ):
            raise ValidationError(
                _(
                    "Quantity produced for Other Cash Income must be payment per time * number of people * labor per month * months per year"  # NOQA: E501
                )
            )
        if self.income != self.payment_per_time * self.times_per_year:
            raise ValidationError(
                _("Quantity produced for Other Cash Income must be payment per time * times per year")
            )

    def calculate_fields(self):
        self.times_per_year = self.people_per_household * self.times_per_month * self.months_per_year
        super().calculate_fields()

    class Meta:
        verbose_name = LivelihoodStrategyType.OTHER_CASH_INCOME.label
        verbose_name_plural = LivelihoodStrategyType.OTHER_CASH_INCOME.label


class OtherPurchase(LivelihoodActivity):
    """
    Expenditure by households in a Wealth Group on items that don't contribute to nutrition.

    Stored on the BSS 'Data' worksheet in the 'Other Purchases' section, typically starting around Row 646.
    """

    # Production calculation/validation is `unit_of_measure * unit_multiple * times_per_month  * months_per_year`
    # However, some other purchases total expenditure and is not calculated from individual fields, therefore the
    # individual fields must be nullable
    # Do we need this, or can we use combined units of measure like FDW, e.g. 5kg
    # NIO93 Row B422 tia = 2.5kg
    unit_multiple = models.PositiveSmallIntegerField(
        blank=True,
        null=True,
        verbose_name=_("Unit Multiple"),
        help_text=_("Multiple of the unit of measure in a single purchase"),
    )
    # This is a float field because data may be captured as "once per week",
    # which equates to "52 per year", which is "4.33 per month".
    times_per_month = models.FloatField(blank=True, null=True, verbose_name=_("Purchases per month"))
    months_per_year = models.PositiveSmallIntegerField(
        blank=True,
        null=True,
        verbose_name=_("Months per year"),
        help_text=_("Number of months in a year that the product is purchased"),
    )
    times_per_year = models.PositiveSmallIntegerField(
        verbose_name=_("Times per year"),
        help_text=_("Number of times in a year that the product is purchased"),
    )

    def validate_expenditure(self):
        if self.expenditure != self.price * self.unit_multiple * self.times_per_month * self.months_per_year:
            raise ValidationError(
                _(
                    "Expenditure for Other Purchases must be price * unit multiple * purchases per month * months per year"  # NOQA: E501
                )
            )

    class Meta:
        verbose_name = LivelihoodStrategyType.OTHER_PURCHASE.label
        verbose_name_plural = _("Other Purchases")


class SeasonalActivity(common_models.Model):
    """
    An activity or event undertaken/experienced by households in a Livelihood Zone at specific periods during the year.

    Implicit in the BSS 'Seas Cal' worksheet in Column A, if present.
    """

    # @TODO Should a Seasonal Activity have a foreign key (maybe optional) to a
    # LivelihoodStrategy? Logically such a thing exists - the BSS contains
    # seasonal activities related to growing Maize, and a livelihood strategy
    # for growing maize. It might also have to be a ManyToManyField because if
    # we have seasonal activities related to, say, sheep, then the livelihood
    # strategies for Sheep Milk Production, Sheep Livestock Production and
    # Sheep Sales would all be related.

    livelihood_zone_baseline = models.ForeignKey(
        LivelihoodZoneBaseline,
        on_delete=models.RESTRICT,
        related_name="baseline_seasonal_activities",
        verbose_name=_("Livelihood Zone Baseline"),
    )
    seasonal_activity_type = models.ForeignKey(
        SeasonalActivityType,
        db_column="seasonal_activity_type_code",
        on_delete=models.RESTRICT,
        verbose_name=_("Seasonal Activity Type"),
    )
    # A Seasonal Activity, such as Land Preparation can cover multiple seasons,
    # and obviously a Season can contain many Seasonal Activities, therefore
    # this must be M:M. Furthermore, although logically a Seasonal Activity
    # occurs in a particular time of year, and therefore can be linked to a
    # Season (or Seasons), that link is not explicit in historic BSS, and
    # therefore we may choose not to load it, at least to start with.
    # Therefore, the relationship must be optional.
    season = models.ManyToManyField(Season, verbose_name=_("Season"))
    product = models.ForeignKey(
        ClassifiedProduct,
        db_column="product_code",
        blank=True,
        null=True,
        on_delete=models.PROTECT,
        verbose_name=_("Product"),
        help_text=_("Product, e.g. full fat milk"),
        related_name="baseline_seasonal_activities",
    )
    additional_identifier = models.CharField(
        max_length=60,
        blank=True,
        verbose_name=_("Additional Identifier"),
        help_text=_("Additional text identifying the seasonal activity"),
    )

    class Meta:
        verbose_name = _("Seasonal Activity")
        verbose_name_plural = _("Seasonal Activities")
        constraints = [
            # Create a unique constraint on id and livelihood_zone_baseline, so that we can use it as a target for a
            # composite foreign key from Seasonal Activity Ocurrence, which in turn allows us to ensure that the
            # Community and the Seasonal Activity for a Seasonal Activity Occurrence have the same Livelihood Baseline.
            models.UniqueConstraint(
                fields=["id", "livelihood_zone_baseline"],
                name="baseline_seasonalactivity_id_livelihood_zone_baseline_uniq",
            ),
        ]

    class ExtraMeta:
        identifier = ["livelihood_zone_baseline", "seasonal_activity_type", "product"]


class SeasonalActivityOccurrence(common_models.Model):
    """
    The specific times when a Seasonal Activity is undertaken in a Community or in the Liveihood Zone as a whole.

    Stored in the BSS 'Seas Cal' worksheet, if present.
    """

    seasonal_activity = models.ForeignKey(
        SeasonalActivity, on_delete=models.RESTRICT, verbose_name=_("Seasonal Activity")
    )
    # Inherited from the Seasonal Activity, the denormalization is necessary to
    # ensure that the Seasonal Activity and the Community belong to the
    # same Livelihood Zone Baseline.
    livelihood_zone_baseline = models.ForeignKey(
        LivelihoodZoneBaseline,
        on_delete=models.RESTRICT,
        related_name="seasonal_activities",
        verbose_name=_("Livelihood Zone Baseline"),
    )
    # Community is optional so that we can store a Livelihood Zone-level Seasonal Calendar.
    # If Community is specified then the Seasonal Activity Occurrence contains the period
    # that the Activity occurred, as reported by that Community. If the Community is null,
    # then the Seasonal Activity Occurrence represents the consolidated and reconciled period
    # for that Seasonal Activity that is representative for the Livelihood Zone Baseline.
    community = models.ForeignKey(
        Community, blank=True, null=True, on_delete=models.RESTRICT, verbose_name=_("Community or Village")
    )

    # We use day in the year instead of month to allow greater granularity,
    # and compatibility with the potential FDW Enhanced Crop Calendar output.
    # Note that if the occurrence goes over the year end, then the start day
    # will be larger than the end day.
    start = models.PositiveSmallIntegerField(
        validators=[MaxValueValidator(365), MinValueValidator(1)], verbose_name=_("Start Day")
    )
    end = models.PositiveSmallIntegerField(
        validators=[MaxValueValidator(365), MinValueValidator(1)], verbose_name=_("End Day")
    )

    def start_month(self):
        return get_month_from_day_number(self.start)

    def end_month(self):
        return get_month_from_day_number(self.end)

    def calculate_fields(self):
        self.livelihood_zone_baseline = self.seasonal_activity.livelihood_zone_baseline

    def clean(self):
        if (
            self.community
            and self.community.livelihood_zone_baseline != self.seasonal_activity.livelihood_zone_baseline
        ):
            raise ValidationError(
                _(
                    "Community and Seasonal Activity for a Seasonal Activity Occurrence must belong to the same Livelihood Zone Baseline"  # NOQA: E501
                )
            )
        super().clean()

    def save(self, *args, **kwargs):
        self.calculate_fields()
        # No need to enforce foreign keys or uniqueness because database constraints will do it anyway
        self.full_clean(
            exclude=[field.name for field in self._meta.fields if isinstance(field, models.ForeignKey)],
            validate_unique=False,
        )
        super().save(*args, **kwargs)

    class Meta:
        verbose_name = _("Seasonal Activity Occurrence")
        verbose_name_plural = _("Seasonal Activity Occurrences")
        constraints = [
            # @TODO Add constraints either declared here or in a custom migration that target the composite foreign
            # keys for Community and Seasonal Activity that include the livelihood_zone_baseline.
        ]


# @TODO https://fewsnet.atlassian.net/browse/HEA-91
# What is this used for?
class CommunityCropProduction(common_models.Model):
    """
    The community crop production data for a crop producing community
    Form 3's CROP PRODUCTION is used for community-level interviews
    And the data goes to the BSS's 'Production' worksheet
    """

    # @TODO  CropPurpose is referring the 'Main food & cash crops...' in Form 3,
    #  but the BSS doesn't seem to contain this, should we keep this?
    class CropPurpose(models.TextChoices):
        FOOD = "food", _("Main Food Crop")
        CASH = "cash", _("Cash Crop")

    community = models.ForeignKey(Community, on_delete=models.RESTRICT, verbose_name=_("Community or Village"))
    crop = models.ForeignKey(
        ClassifiedProduct, db_column="crop_code", on_delete=models.RESTRICT, verbose_name=_("Crop Type")
    )
    crop_purpose = models.CharField(max_length=20, choices=CropPurpose.choices, verbose_name=_("Crop purpose"))
    # Although logically Crop Production must belong to a specific Season, that
    # link is not explicit in historic BSS, and therefore we may choose not to
    # load it, at least to start with. Therefore, the relationship must be optional.
    season = models.ForeignKey(Season, blank=True, null=True, on_delete=models.RESTRICT, verbose_name=_("Season"))
    yield_with_inputs = models.FloatField(
        verbose_name=_("Yield with inputs"),
        help_text=_("Yield in reference period with inputs (seeds and fertilizer)"),
    )
    yield_without_inputs = models.FloatField(
        verbose_name=_("Yield without inputs"),
        help_text=_("Yield in reference period without inputs (seeds and fertilizer)"),
    )
    seed_requirement = models.FloatField(verbose_name=_("Seed requirement"))
    crop_unit_of_measure = models.ForeignKey(
        UnitOfMeasure,
        db_column="crop_unit_code",
        on_delete=models.RESTRICT,
        related_name="crop_production_crop",
        verbose_name=_("Crop Unit of Measure"),
    )
    land_unit_of_measure = models.ForeignKey(
        UnitOfMeasure,
        db_column="land_unit_code",
        on_delete=models.RESTRICT,
        related_name="crop_production_land",
        verbose_name=_("Land Unit of Measure"),
    )

    # @TODO We need to store the harvest month for each crop, because it is needed
    # to calculate the per month food, income and expenditure shown in Table 4 of the LIAS Sheet S

    # @TODO Do we need to add UnitOfMeasure and parse it out of `6x50kg bags`, etc. or can we just store it as text.

    def clean(self):
        if not self.crop_id.startswith("R01"):
            raise ValidationError(
                _(
                    "Crop type for Community Crop Production must have a CPC code code beginning R01 (Agriculture Products)"  # NOQA: E501
                )
            )
        super().clean()

    def save(self, *args, **kwargs):
        # No need to enforce foreign keys or uniqueness because database constraints will do it anyway
        self.full_clean(
            exclude=[field.name for field in self._meta.fields if isinstance(field, models.ForeignKey)],
            validate_unique=False,
        )
        super().save(*args, **kwargs)

    class ExtraMeta:
        identifier = ["community", "crop"]

    class Meta:
        verbose_name = _("Community Crop Production")
        verbose_name_plural = _("Community Crop Productions")


# @TODO Are these fields from Form 3 required here on CommunityLivestock,
# or are they on WealthGroupLivestock as a result of the repition on Form 4
# These worksheets are locked in the BSS. They are important reference data even
# if the WealthGroup-level values are used for calculations.
class CommunityLivestock(common_models.Model):
    """
    An animal typically raised by households in a Community, with revelant additional attributes.

    This data is typically captured in Form 3 and stored in the Production worksheet in the BSS.
    """

    # @TODO It is probably not worth loading this data, it is never extracted as far as we can tell.
    # And it is filled in irregularly, e.g. MWBPH_30Sep15

    community = models.ForeignKey(Community, on_delete=models.CASCADE, verbose_name=_("Wealth Group"))
    livestock = models.ForeignKey(
        ClassifiedProduct, db_column="livestock_code", on_delete=models.RESTRICT, verbose_name=_("Livestock Type")
    )
    birth_interval = models.PositiveSmallIntegerField(
        verbose_name=_("Birth Interval"), help_text=_("Number of months between Births")
    )
    wet_season_lactation_period = models.PositiveSmallIntegerField(
        verbose_name=_("Wet Season Lactation Period"), help_text=_("Number of days of lactation during the wet season")
    )
    wet_season_milk_production = models.PositiveSmallIntegerField(
        verbose_name=_("Wet Season Milk Production"),
        help_text=_("Number of litres produced each day during the wet season"),
    )
    dry_season_lactation_period = models.PositiveSmallIntegerField(
        verbose_name=_("Dry Season Lactation Period"), help_text=_("Number of days of lactation during the dry season")
    )
    dry_season_milk_production = models.PositiveSmallIntegerField(
        verbose_name=_("Dry Season Milk Production"),
        help_text=_("Number of litres produced each day during the dry season"),
    )
    age_at_sale = models.PositiveSmallIntegerField(
        verbose_name=_("Age at Sale"), help_text=_("Age in months at which the animal is typically sold/exchanged")
    )
    # @TODO At implementation we need to ensure consistency across records
    # that means we either need a EAV table or validation at data entry.
    additional_attributes = models.JSONField(blank=True, null=True, verbose_name=_("Additional Attributes"))

    def clean(self):
        if not self.livestock_id.startswith("L021"):
            raise ValidationError(
                _("Livestock type for Community Livestock must have a CPC code code beginning L021 (Live animals)")
            )
        super().clean()

    def save(self, *args, **kwargs):
        # No need to enforce foreignf keys or uniqueness because database constraints will do it anyway
        self.full_clean(
            exclude=[field.name for field in self._meta.fields if isinstance(field, models.ForeignKey)],
            validate_unique=False,
        )
        super().save(*args, **kwargs)

    class ExtraMeta:
        identifier = ["community", "livestock"]

    class Meta:
        verbose_name = _("Community Livestock")
        verbose_name_plural = _("Community livestock")


class MarketPrice(common_models.Model):
    """
    Prices for the reference year are interviewed in Form 3

    Stored on the BSS 'Prices' worksheet.
    """

    community = models.ForeignKey(Community, on_delete=models.RESTRICT, verbose_name=_("Community or Village"))
    product = models.ForeignKey(
        ClassifiedProduct,
        db_column="product_code",
        on_delete=models.RESTRICT,
        related_name="market_prices",
        verbose_name=_("Product"),
        help_text=_("Product, e.g. full fat milk"),
    )
    # Sometimes the BSS has "farmgate" or "within the village" or "locally" as
    # the market. For example, MWSLA_30Sep15 (https://docs.google.com/spreadsheets/d/1AX6GGt7S1wAP_NlTBBK8FKbCN4kImgzY/edit#gid=2078095544)  # NOQA: E501
    # @TODO Should the market be nullable, or should we have a Market with the
    # same name and geography as the Community when that happens.
    market = models.ForeignKey(Market, blank=True, null=True, on_delete=models.RESTRICT)
    description = common_models.DescriptionField(max_length=100)
    currency = models.ForeignKey(
        Currency, db_column="currency_code", on_delete=models.RESTRICT, verbose_name=_("Currency")
    )
    unit_of_measure = models.ForeignKey(
        UnitOfMeasure, db_column="unit_code", on_delete=models.RESTRICT, verbose_name=_("Unit of Measure")
    )
    # We use day in the year instead of month to allow greater granularity,
    # and compatibility with the potential FDW Enhanced Crop Calendar output.
    # Note that if the occurrence goes over the year end, then the start day
    # will be larger than the end day.
    low_price_start = models.PositiveSmallIntegerField(
        validators=[MaxValueValidator(365), MinValueValidator(1)], verbose_name=_("Low Price Start Day")
    )
    low_price_end = models.PositiveSmallIntegerField(
        validators=[MaxValueValidator(365), MinValueValidator(1)], verbose_name=_("Low Price End Day")
    )
    low_price = models.FloatField(verbose_name=_("Low price"))
    high_price_start = models.PositiveSmallIntegerField(
        validators=[MaxValueValidator(365), MinValueValidator(1)], verbose_name=_("High Price Start Day")
    )
    high_price_end = models.PositiveSmallIntegerField(
        validators=[MaxValueValidator(365), MinValueValidator(1)], verbose_name=_("High Price End Day")
    )
    high_price = models.FloatField(verbose_name=_("High price"))

    def low_price_start_month(self):
        return get_month_from_day_number(self.low_price_start)

    def low_price_end_month(self):
        return get_month_from_day_number(self.low_price_end)

    def high_price_start_month(self):
        return get_month_from_day_number(self.high_price_start)

    def high_price_end_month(self):
        return get_month_from_day_number(self.high_price_end)

    class Meta:
        verbose_name = _("Market Price")
        verbose_name_plural = _("Market Prices")


# @TODO Ask Save what to call this
class SeasonalProductionPerformance(common_models.Model):
    """
    Relative production performance experienced in a specific season / year.

    Most BSSs contain the performance for the year as a whole and will use a
    'Main' or 'Annual' season. However, in Livelilood Zones with bimodal
    rainfall we can capture performance for each season individually.

    Stored on the BSS 'Timeline' worksheet based on responses to the Form 3.
    """

    class Performance(models.IntegerChoices):
        VERY_POOR = 1, _("Very Poor")
        POOR = 2, _("Poor")
        MEDIUM = 3, _("Medium")
        GOOD = 4, _("Good")
        VERY_GOOD = 5, _("Very Good")

    community = models.ForeignKey(Community, on_delete=models.RESTRICT, verbose_name=_("Community or Village"))
    season = models.ForeignKey(Season, on_delete=models.PROTECT, verbose_name=_("Season"))
    performance_year_start_date = models.DateField(
        verbose_name=_("Performance Year Start Date"),
        help_text=_("The first day of the month of the start month in the performance year"),
    )
    performance_year_end_date = models.DateField(
        verbose_name=_("Performance Year End Date"),
        help_text=_("The last day of the month of the end month in the performance year"),
    )
    seasonal_performance = models.SmallIntegerField(
        choices=Performance.choices,
        validators=[
            MinValueValidator(1, message="Performance rating must be at least 1."),
            MaxValueValidator(5, message="Performance rating must be at most 5."),
        ],
        verbose_name=_("Seasonal Performance"),
        help_text=_("Rating of the seasonal production performance from Very Poor (1) to Very Good (5)"),
    )

    class Meta:
        verbose_name = _("Seasonal Production Performance")
        verbose_name_plural = _("Seasonal Production Performance")


class Hazard(common_models.Model):
    """
    A shock such as drought, flood, conflict or market disruption which is likely
    to have an impact on people’s livelihoods.

    Hazards can be Chronic (every year) or Periodic hazards (not every year).

    Stored on the BSS 'Timeline' worksheet based on responses to the Form 3.
    """

    class ChronicOrPeriodic(models.TextChoices):
        CHRONIC = "chronic", _("Chronic")
        PERIODIC = "periodic", _("Periodic")

    # @TODO Is this risk, likelihood or impact?
    class HazardRanking(models.IntegerChoices):
        MOST_IMPORTANT = 1, _("Most Important")
        IMPORTANT = 2, _("Important")
        LESS_IMPORTANT = 3, _("Less Important")

    community = models.ForeignKey(Community, on_delete=models.RESTRICT, verbose_name=_("Community or Village"))
    chronic_or_periodic = models.CharField(
        max_length=10, choices=ChronicOrPeriodic.choices, verbose_name=_("Chronic or Periodic")
    )
    ranking = models.PositiveSmallIntegerField(
        choices=HazardRanking.choices,
        validators=[
            MinValueValidator(1, message="Performance rank must be at least 1."),
            MaxValueValidator(5, message="Performance rank must be at most 5."),
        ],
        verbose_name=_("Ranking"),
    )
    hazard_category = models.ForeignKey(
        HazardCategory, db_column="hazard_category_code", on_delete=models.RESTRICT, verbose_name=_("Hazard Category")
    )
    # @TODO MG23 https://docs.google.com/spreadsheets/d/18Y85UKXGehudt2YX5Oc_adw2TUxo6nY7/edit#gid=1565100920
    # contains additional information on Events and Responses by year in the Timeline worksheet.
    description = common_models.DescriptionField(
        max_length=255, verbose_name=_("Description of Event(s) and/or Response(s)")
    )

    class Meta:
        verbose_name = _("Hazard")
        verbose_name_plural = _("Hazards")


class Event(common_models.Model):
    """
    A shock such as drought, flood, conflict or market disruption which
    happened in a recent year prior to the reference year.

    Stored on the BSS 'Timeline' worksheet based on responses to the Form 3.
    """

    # See, for example, MG23.
    # SN05 also contains Events, but they are stored in the Seasonal Production Performance section.
    # Although logically Events can be split into Shocks and Responses, the way in the data is
    # currently stored in the BSSs doesn't support easy identification of the different types.
    # Therefore we store everything as an Event for now. We may choose to add a discriminator
    # column, i.e. `shock_or_response` if changes in the data collection process support easy
    # identification in the future.
    # Save the Children confirmed that a Periodic Hazard is a hazard that occurred in the Reference Year,
    # but which isn't a Chronic Hazard. There is logically some overlap between Perodic Hazards and Events,
    # but for now we load them into separate models so that users can find data in the places they are
    # expecting it.
    community = models.ForeignKey(Community, on_delete=models.RESTRICT, verbose_name=_("Community or Village"))
    # The `event_year_start_date` and the `event_year_end_date` should match
    # the day and month of the `reference_year`. For example if the
    # `reference_year_end_date` is 2020-09-30, then the event year might be
    # 2017-10-10 through 2018-09-30.
    event_year_start_date = models.DateField(
        verbose_name=_("Event Year Start Date"),
        help_text=_("The first day of the month of the start month in the event year"),
    )
    event_year_end_date = models.DateField(
        verbose_name=_("Event Year End Date"),
        help_text=_("The last day of the month of the end month in the event year"),
    )
    description = common_models.DescriptionField(
        max_length=255, verbose_name=_("Description of Event(s) and/or Response(s)")
    )

    class Meta:
        verbose_name = _("Event")
        verbose_name_plural = _("Events")


class ExpandabilityFactor(models.Model):
    """
    The percentage of the quantity sold, income or expenditure which applies
    to a Livelihood Strategy in a response scenario.

    Stored on the BSS 'Exp factors' worksheet.
    """

    livelihood_strategy = models.ForeignKey(
        LivelihoodStrategy, on_delete=models.PROTECT, help_text=_("Livelihood Strategy")
    )
    wealth_group = models.ForeignKey(WealthGroup, on_delete=models.RESTRICT, verbose_name=_("Wealth Group"))

    # @TODO make these percentages
    percentage_produced = models.PositiveIntegerField(blank=True, null=True, verbose_name=_("Quantity Produced"))
    percentage_sold = models.PositiveIntegerField(blank=True, null=True, verbose_name=_("Quantity Sold/Exchanged"))
    percentage_other_uses = models.PositiveIntegerField(blank=True, null=True, verbose_name=_("Quantity Other Uses"))
    # Can normally be calculated / validated as `quantity_received - quantity_sold - quantity_other_uses`
    percentage_consumed = models.PositiveIntegerField(blank=True, null=True, verbose_name=_("Quantity Consumed"))

    # Can be calculated / validated as `quantity_sold * price` for livelihood strategies that involve the sale of
    # a proportion of the household's own production.
    percentage_income = models.FloatField(blank=True, null=True, help_text=_("Income"))
    # Can be calculated / validated as `quantity_consumed * price` for livelihood strategies that involve the purchase
    # of external goods or services.
    percentage_expenditure = models.FloatField(blank=True, null=True, help_text=_("Expenditure"))

    # Sheet G contains some texts that seems describing where data is coming from, mostly 'Summ' sheet
    remark = models.TextField(max_length=255, verbose_name=_("Remark"), null=True, blank=True)

    class Meta:
        verbose_name = _("Expandability Factor")
        verbose_name_plural = _("Expandability Factor")


class CopingStrategy(models.Model):
    """
    The capacity of households to diversify and expand access to various sources of food and income,
    and thus to cope with a specified hazard

    Captured in the 'Coping' Sheet of the BSS whenever available

    Notably this sheet is not found in most BSSs, and whenever there is, the data seems an inconsistent text
    as opposed to the expected numeric values, and this may require us to parse the text during ingestion

    Coping Strategy also is better analysed during the outcome analysis stage, by taking into account the
    exact hazard/shock,

    In addition, at times in the literature, Coping seems used synonymous to Expandability,
    however it seems suitable to model the data in 'Coping' sheet - see Practitioners' guide page 137
    """

    # @TODO it is likely that the coping strategies are more formally modeled in the LIAS
    # and it would be better to update this model to resolve this and the other comments below,
    # before attempting load data into this model.
    # @TODO although this model currently has separate foreign keys to Community, Wealth Group and Livelihood Strategy
    # it might be better to instead have a single OneToOneField ro LivelihoodActivity. This is what was shown in the
    # final Logical Model Diagram.
    # @TODO we can also use negative values and avoid this enum but parsing the data like this my be clearer and
    # possibly easier to report ?
    class Strategy(models.TextChoices):
        REDUCE = "reduce", _("Reduce")
        INCREASE = "increase", _("Increase")

    community = models.ForeignKey(Community, on_delete=models.RESTRICT, verbose_name=_("Community or Village"))
    leaders = models.CharField(max_length=255, null=True, blank=True)
    wealth_group = models.ForeignKey(WealthGroup, on_delete=models.RESTRICT, verbose_name=_("Wealth Group"))
    livelihood_strategy = models.ForeignKey(
        LivelihoodStrategy, on_delete=models.PROTECT, help_text=_("Livelihood Strategy")
    )
    strategy = models.CharField(max_length=20, choices=Strategy.choices, verbose_name=_("Strategy"))
    by_value = models.PositiveSmallIntegerField(
        verbose_name=_("Reduce or increase by"),
    )

    class Meta:
        verbose_name = _("Coping Strategy")
        verbose_name_plural = _("Coping Strategies")<|MERGE_RESOLUTION|>--- conflicted
+++ resolved
@@ -908,19 +908,6 @@
             "livelihood_zone_baseline__reference_year_end_date": reference_year_end_date,
             "wealth_group__wealth_group_category__code": wealth_group_category,
             "strategy_type": strategy_type,
-<<<<<<< HEAD
-            "additional_identifier": additional_identifier,
-        }
-        if season:
-            criteria["season__name"] = season
-            criteria["season__country"] = F("livelihood_zone_baseline__livelihood_zone__country")
-        else:
-            criteria["season__isnull"] = True
-        if product:
-            criteria["product__cpc"] = product
-        else:
-            criteria["product__isnull"] = True
-=======
             "livelihood_strategy__additional_identifier": additional_identifier,
         }
         if season:
@@ -932,7 +919,6 @@
             criteria["livelihood_strategy__product__cpc"] = product
         else:
             criteria["livelihood_strategy__product__isnull"] = True
->>>>>>> 36d4efa8
         if full_name:
             criteria["wealth_group__community__full_name"] = full_name
         else:
@@ -1163,19 +1149,11 @@
         return (
             self.livelihood_zone_baseline.livelihood_zone_id,
             self.livelihood_zone_baseline.reference_year_end_date.isoformat(),
-<<<<<<< HEAD
-            self.strategy_type,
-            self.season.name if self.season else "",
-            self.product_id if self.product_id else "",
-            self.additional_identifier,
-            self.wealth_group.wealth_group_category.code,
-=======
             self.wealth_group.wealth_group_category.code,
             self.strategy_type,
             self.livelihood_strategy.season.name_en if self.livelihood_strategy.season else "",
             self.livelihood_strategy.product_id if self.livelihood_strategy.product_id else "",
             self.livelihood_strategy.additional_identifier,
->>>>>>> 36d4efa8
             self.wealth_group.community.full_name if self.wealth_group.community else "",
         )
 
