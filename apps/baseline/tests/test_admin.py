import re
from datetime import datetime

from bs4 import BeautifulSoup
from django.contrib.admin.sites import AdminSite
from django.contrib.auth.models import User
from django.core.files.uploadedfile import SimpleUploadedFile
from django.test import TestCase
from django.urls import reverse
from django.utils.translation import activate

from baseline.admin import (
    CommunityCropProductionAdmin,
    CommunityLivestockAdmin,
    LivelihoodActivityAdmin,
    WealthGroupAdmin,
)
from baseline.models import (
    CommunityCropProduction,
    CommunityLivestock,
    LivelihoodActivity,
    LivelihoodActivityScenario,
    LivelihoodZoneBaseline,
    WealthGroup,
)
from baseline.tests.factories import (
    ButterProductionFactory,
    CommunityCropProductionFactory,
    CommunityFactory,
    CommunityLivestockFactory,
    CropProductionFactory,
    FoodPurchaseFactory,
    LivelihoodActivityFactory,
    LivelihoodStrategyFactory,
    LivelihoodZoneBaselineFactory,
    LivelihoodZoneFactory,
    LivestockSaleFactory,
    MeatProductionFactory,
    MilkProductionFactory,
    SourceOrganizationFactory,
    WealthCharacteristicFactory,
    WealthGroupCharacteristicValueFactory,
    WealthGroupFactory,
)
from common.tests.factories import ClassifiedProductFactory, UnitOfMeasureFactory
from metadata.models import LivelihoodStrategyType
from metadata.tests.factories import (
    LivelihoodCategoryFactory,
    SeasonFactory,
    WealthGroupCategoryFactory,
)


class SourceOrganizationAdminTestCase(TestCase):
    @classmethod
    def setUpTestData(cls):
        User.objects.create_superuser(username="admin", password="admin", email="admin@hea.org")
        cls.source_organization1 = SourceOrganizationFactory()
        cls.source_organization2 = SourceOrganizationFactory()
        activate("en")
        cls.url = reverse("admin:baseline_sourceorganization_changelist")

    def setUp(self):
        self.client.login(username="admin", password="admin")

    def test_sourceorganization_admin_changelists(self):
        response = self.client.get(self.url)
        self.assertEqual(response.status_code, 200)
        self.assertContains(response, self.source_organization1.name)

    def test_sourceorganization_search_fields(self):
        response = self.client.get(
            self.url,
            {"q": self.source_organization1.name},
        )
        self.assertEqual(response.status_code, 200)
        self.assertContains(response, self.source_organization1.name)
        self.assertNotContains(response, self.source_organization2.name)


class CommunityAdminTestCase(TestCase):
    @classmethod
    def setUpTestData(cls):
        User.objects.create_superuser(username="admin", password="admin", email="admin@hea.org")
        cls.community1 = CommunityFactory(name="Dobley", full_name="Dobley, Kasungu")
        cls.community2 = CommunityFactory(name="Zukeyla", full_name="Zukeyla, Kasungu")
        activate("en")
        cls.url = reverse("admin:baseline_community_changelist")

    def setUp(self):
        self.client.login(username="admin", password="admin")

    def test_community_changelists(self):
        response = self.client.get(reverse("admin:baseline_community_changelist"))
        self.assertEqual(response.status_code, 200)
        self.assertContains(response, self.community1.name)

    def test_community_search_fields(self):
        response = self.client.get(
            self.url,
            {"q": self.community1.name},
        )
        self.assertEqual(response.status_code, 200)
        self.assertContains(response, self.community1.full_name)
        self.assertNotContains(response, self.community2.full_name)


class LivelihoodZoneAdminTestCase(TestCase):
    @classmethod
    def setUpTestData(cls):
        User.objects.create_superuser(username="admin", password="admin", email="admin@hea.org")
        cls.livelihood_zone1 = LivelihoodZoneFactory()
        cls.livelihood_zone2 = LivelihoodZoneFactory()
        activate("en")
        cls.url = reverse("admin:baseline_livelihoodzone_changelist")

    def setUp(self):
        self.client.login(username="admin", password="admin")

    def test_livelihoodzone_changelists(self):
        response = self.client.get(self.url)
        self.assertEqual(response.status_code, 200)
        self.assertContains(response, self.livelihood_zone1.name)

    def test_search_livelihood_zone(self):
        response = self.client.get(
            self.url,
            {"q": self.livelihood_zone2.name_en},
        )
        self.assertEqual(response.status_code, 200)
        self.assertContains(response, self.livelihood_zone2.name)
        self.assertNotContains(response, self.livelihood_zone1.name)

    def test_filter_livelihood_zone(self):
        response = self.client.get(
            self.url,
            {"country": self.livelihood_zone1.country.pk},
        )
        self.assertEqual(response.status_code, 200)
        self.assertContains(response, self.livelihood_zone1.name)
        self.assertNotContains(response, self.livelihood_zone2.name)


class LivelihoodZoneBaselineAdminTestCase(TestCase):
    @classmethod
    def setUpTestData(cls):
        User.objects.create_superuser(username="admin", password="admin", email="admin@hea.org")
        cls.source_organization1 = SourceOrganizationFactory()
        cls.livelihood_zone_baseline1 = LivelihoodZoneBaselineFactory(
            source_organization=cls.source_organization1,
            reference_year_start_date=datetime(2015, 5, 1),
            reference_year_end_date=datetime(2016, 4, 30),
        )
        cls.livelihood_zone_baseline2 = LivelihoodZoneBaselineFactory()
        activate("en")
        cls.url = reverse("admin:baseline_livelihoodzonebaseline_changelist")

    def setUp(self):
        self.client.login(username="admin", password="admin")

    def test_livelihoodzonebaseline_changelists(self):
        response = self.client.get(self.url)
        self.assertEqual(response.status_code, 200)
        self.assertContains(response, self.livelihood_zone_baseline1.livelihood_zone.code)

    def test_search_livelihood_zone_baseline_fields(self):
        response = self.client.get(
            self.url,
            {"q": self.livelihood_zone_baseline1.livelihood_zone.name_en},
        )
        self.assertEqual(response.status_code, 200)
        self.assertContains(response, self.livelihood_zone_baseline1.livelihood_zone)
        self.assertNotContains(response, self.livelihood_zone_baseline2.livelihood_zone)

        response = self.client.get(
            self.url,
            {"q": self.livelihood_zone_baseline2.livelihood_zone.name},
        )
        self.assertEqual(response.status_code, 200)
        self.assertContains(response, self.livelihood_zone_baseline2.livelihood_zone)
        self.assertNotContains(response, self.livelihood_zone_baseline1.livelihood_zone)

    def test_livelihood_zone_baseline_list_filter(self):
        response = self.client.get(
            self.url,
            {"source_organization__id__exact": self.livelihood_zone_baseline1.source_organization.id},
        )
        self.assertEqual(response.status_code, 200)
        self.assertContains(response, self.livelihood_zone_baseline1.source_organization.name)
        self.assertNotContains(response, self.livelihood_zone_baseline2.livelihood_zone)

    def test_livelihood_zone_baseline_date_hierarchy(self):
        response = self.client.get(self.url)
        self.assertEqual(response.status_code, 200)
        self.assertContains(response, self.livelihood_zone_baseline1.reference_year_start_date.year)
        self.assertContains(response, self.livelihood_zone_baseline2.reference_year_start_date.year)

    def test_create_livelihood_zone_baseline(self):
        bss = SimpleUploadedFile("test_bss.xlsx", b"Baseline content placeholder, just to be used for testing ...")
        livelihood_zone = LivelihoodZoneFactory(name_en="New Test Zone")
        current_count = LivelihoodZoneBaseline.objects.all().count()
        data = {
            "name_en": f"{livelihood_zone.code} Baseline",
            "description": f"{livelihood_zone.code} Baseline description",
            "livelihood_zone": livelihood_zone.pk,
            "main_livelihood_category": LivelihoodCategoryFactory().pk,
            "source_organization": SourceOrganizationFactory().pk,
            "bss": bss,
            "reference_year_start_date": "2023-01-01",
            "reference_year_end_date": "2023-12-31",
            "valid_from_date": "2023-01-01",
            "valid_to_date": "2033-12-31",
            "population_source": "New Test Source",
            "population_estimate": 15000,
        }
        response = self.client.post(reverse("admin:baseline_livelihoodzonebaseline_add"), data)
        self.assertEqual(response.status_code, 302)
        self.assertTrue(LivelihoodZoneBaseline.objects.all().count(), current_count + 1)
        self.assertTrue(LivelihoodZoneBaseline.objects.filter(livelihood_zone=livelihood_zone).exists())


class LivelihoodStrategyAdminTestCase(TestCase):
    @classmethod
    def setUpTestData(cls):
        User.objects.create_superuser(username="admin", password="admin", email="admin@hea.org")
        cls.strategy1 = LivelihoodStrategyFactory(
            livelihood_zone_baseline=LivelihoodZoneBaselineFactory(),
            strategy_type=LivelihoodStrategyType.MILK_PRODUCTION,
        )
        cls.strategy2 = LivelihoodStrategyFactory(
            livelihood_zone_baseline=LivelihoodZoneBaselineFactory(),
            strategy_type=LivelihoodStrategyType.CROP_PRODUCTION,
        )
        activate("en")
        cls.url = reverse("admin:baseline_livelihoodstrategy_changelist")

    def setUp(self):
        self.client.login(username="admin", password="admin")

    def test_livelihoodstrategy_changelists(self):
        response = self.client.get(self.url)
        self.assertEqual(response.status_code, 200)
        self.assertContains(response, self.strategy1.strategy_type)

    def test_livelihoodstrategy_search_fields(self):
        response = self.client.get(
            self.url,
            {"q": self.strategy1.livelihood_zone_baseline.livelihood_zone.name_en},
        )
        self.assertEqual(response.status_code, 200)
        self.assertContains(response, self.strategy1.product.cpc)
        self.assertNotContains(response, self.strategy2.product.cpc)

    def test_livelihoodstrategy_list_filter(self):
        response = self.client.get(
            self.url,
            {"strategy_type": self.strategy2.strategy_type},
        )
        self.assertEqual(response.status_code, 200)
        self.assertContains(response, self.strategy2.product.cpc)
        self.assertNotContains(response, self.strategy1.product.cpc)


class WealthGroupAdminTest(TestCase):
    @classmethod
    def setUpTestData(cls):
        User.objects.create_superuser(username="admin", password="admin", email="admin@hea.org")
        cls.wealth_group1 = WealthGroupFactory()
        cls.url = "admin:baseline_wealthgroup_change"
        cls.site = AdminSite()
        activate("en")

    def setUp(self):
        self.client.login(username="admin", password="admin")

    def test_wealth_group_admin_display(self):
        response = self.client.get(reverse(self.url, args=[self.wealth_group1.pk]))

        # Ensure that the response contains the fields we expect
        self.assertContains(response, "community")
        self.assertContains(response, "wealth_group_category")
        self.assertContains(response, "percentage_of_households")
        # Using BeautifulSoup test that response content on html controls are populated as expected
        soup = BeautifulSoup(response.content, "html.parser")

        livelihood_zone_baseline = soup.find("select", {"id": "id_livelihood_zone_baseline"})
        selected_livelihood_zone_baseline = livelihood_zone_baseline.find("option", selected=True)
        self.assertEqual(
            int(selected_livelihood_zone_baseline["value"]), self.wealth_group1.livelihood_zone_baseline.pk
        )

        self.assertEqual(
            int(soup.find("input", {"id": "id_percentage_of_households"})["value"]),
            self.wealth_group1.percentage_of_households,
        )

    def test_wealth_group_admin_save_model(self):
        community = CommunityFactory()
        self.assertEqual(WealthGroup.objects.filter(community=community).count(), 0)
        wealth_group = WealthGroup(
            **{
                "livelihood_zone_baseline": LivelihoodZoneBaselineFactory(),
                "community": community,
                "wealth_group_category": WealthGroupCategoryFactory(),
                "percentage_of_households": 30,
                "average_household_size": 7,
            }
        )

        url = "admin:baseline_wealthgroup_add"
        request = self.client.get(reverse(url))

        admin_instance = WealthGroupAdmin(model=WealthGroup, admin_site=self.site)
        admin_instance.save_model(request, wealth_group, None, None)

        self.assertEqual(WealthGroup.objects.filter(community=community).count(), 1)
        saved_wealth_group = WealthGroup.objects.get(community=community)
        self.assertEqual(saved_wealth_group.percentage_of_households, wealth_group.percentage_of_households)

    def test_wealth_characteristic_inline_admin_display(self):
        wealth_group_characteristic_value = WealthGroupCharacteristicValueFactory(
            wealth_group=self.wealth_group1, value=2.5, min_value=2, max_value=4
        )

        response = self.client.get(reverse(self.url, args=[self.wealth_group1.pk]))
        self.assertContains(response, "Wealth Characteristic")

        soup = BeautifulSoup(response.content, "html.parser")

        wealth_group_characteristic1 = soup.find(
            "select", {"id": "id_wealthgroupcharacteristicvalue_set-0-wealth_characteristic"}
        )
        wealth_group_characteristic1 = wealth_group_characteristic1.find("option", selected=True)
        self.assertEqual(
            wealth_group_characteristic1["value"], wealth_group_characteristic_value.wealth_characteristic_id
        )
        value = re.sub(r"[\n\r\t]", "", soup.select("#id_wealthgroupcharacteristicvalue_set-0-value")[0].text)
        min_value = re.sub(r"[\n\r\t]", "", soup.select("#id_wealthgroupcharacteristicvalue_set-0-min_value")[0].text)
        max_value = re.sub(r"[\n\r\t]", "", soup.select("#id_wealthgroupcharacteristicvalue_set-0-max_value")[0].text)
        self.assertEqual(float(value), wealth_group_characteristic_value.value)
        self.assertEqual(float(min_value), wealth_group_characteristic_value.min_value)
        self.assertEqual(float(max_value), wealth_group_characteristic_value.max_value)

    def test_milk_production_inline_admin_display(self):
        milk_production = MilkProductionFactory(wealth_group=self.wealth_group1)

        response = self.client.get(reverse(self.url, args=[self.wealth_group1.pk]))
        self.assertContains(response, "Milk Production")

        # Ensure that the response contains the fields from MilkProductionInlineAdmin
        self.assertContains(response, "milking_animals")
        self.assertContains(response, "lactation_days")
        self.assertContains(response, "daily_production")

        soup = BeautifulSoup(response.content, "html.parser")

        milk_production_strategy_select = soup.find("select", {"id": "id_milkproduction_set-0-livelihood_strategy"})
        milk_production_strategy_select = milk_production_strategy_select.find("option", selected=True)
        self.assertEqual(int(milk_production_strategy_select["value"]), milk_production.livelihood_strategy.pk)

        self.assertEqual(
            int(soup.find("input", {"id": "id_milkproduction_set-0-milking_animals"})["value"]),
            milk_production.milking_animals,
        )
        self.assertEqual(
            int(soup.find("input", {"id": "id_milkproduction_set-0-lactation_days"})["value"]),
            milk_production.lactation_days,
        )
        self.assertEqual(
            int(soup.find("input", {"id": "id_milkproduction_set-0-daily_production"})["value"]),
            milk_production.daily_production,
        )

    def test_butter_production_inline_admin_display(self):
        butter_production = ButterProductionFactory(wealth_group=self.wealth_group1)

        response = self.client.get(reverse(self.url, args=[self.wealth_group1.pk]))
        self.assertContains(response, "Butter Production")
        soup = BeautifulSoup(response.content, "html.parser")

        butter_production_strategy_select = soup.find(
            "select", {"id": "id_butterproduction_set-0-livelihood_strategy"}
        )
        butter_production_strategy_select = butter_production_strategy_select.find("option", selected=True)
        self.assertEqual(int(butter_production_strategy_select["value"]), butter_production.livelihood_strategy.pk)
        butterproduction_set_scenario = soup.find("select", {"id": "id_butterproduction_set-0-scenario"}).find(
            "option", selected=True
        )
        self.assertEqual(butterproduction_set_scenario["value"], butter_production.scenario)

    def test_meat_production_inline_admin_display(self):
        meat_production = MeatProductionFactory(wealth_group=self.wealth_group1)
        response = self.client.get(reverse(self.url, args=[self.wealth_group1.pk]))
        self.assertContains(response, "Meat Production")
        soup = BeautifulSoup(response.content, "html.parser")

        meat_production_strategy_select = soup.find("select", {"id": "id_meatproduction_set-0-livelihood_strategy"})
        meat_production_strategy_select = meat_production_strategy_select.find("option", selected=True)
        self.assertEqual(int(meat_production_strategy_select["value"]), meat_production.livelihood_strategy.pk)

        meatproduction_set_scenario = soup.find("select", {"id": "id_meatproduction_set-0-scenario"}).find(
            "option", selected=True
        )
        self.assertEqual(meatproduction_set_scenario["value"], meat_production.scenario)
        # Ensure that the response contains the fields from MeatProductionInlineAdmin
        self.assertContains(response, "animals_slaughtered")
        self.assertContains(response, "animals_slaughtered")

    def test_livestock_sales_inline_admin_display(self):
        livestock_sales = LivestockSaleFactory(wealth_group=self.wealth_group1)

        self.site.register(WealthGroup, WealthGroupAdmin)
        url = reverse(self.url, args=[self.wealth_group1.pk])
        response = self.client.get(url)

        self.assertContains(response, "Livestock Sale")

        soup = BeautifulSoup(response.content, "html.parser")

        livestock_sales_strategy_select = soup.find("select", {"id": "id_livestocksale_set-0-livelihood_strategy"})
        livestock_sales_strategy_select = livestock_sales_strategy_select.find("option", selected=True)
        self.assertEqual(int(livestock_sales_strategy_select["value"]), livestock_sales.livelihood_strategy.pk)

    def test_crop_production_inline_admin_display(self):
        crop_production = CropProductionFactory(wealth_group=self.wealth_group1)

        self.site.register(WealthGroup, WealthGroupAdmin)
        url = reverse(self.url, args=[self.wealth_group1.pk])
        response = self.client.get(url)

        self.assertContains(response, "Crop Production")

        soup = BeautifulSoup(response.content, "html.parser")

        crop_production_strategy_select = soup.find("select", {"id": "id_cropproduction_set-0-livelihood_strategy"})
        crop_production_strategy_select = crop_production_strategy_select.find("option", selected=True)
        self.assertEqual(int(crop_production_strategy_select["value"]), crop_production.livelihood_strategy.pk)

    def test_food_purchase_production_inline_admin_display(self):
        food_purchase = FoodPurchaseFactory(wealth_group=self.wealth_group1)

        self.site.register(WealthGroup, WealthGroupAdmin)
        url = reverse(self.url, args=[self.wealth_group1.pk])
        response = self.client.get(url)

        self.assertContains(response, "Food Purchase")
        self.assertContains(response, "unit_multiple")
        self.assertContains(response, "times_per_month")
        self.assertContains(response, "months_per_year")

        soup = BeautifulSoup(response.content, "html.parser")

        food_purchase_strategy_select = soup.find("select", {"id": "id_foodpurchase_set-0-livelihood_strategy"})
        food_purchase_strategy_select = food_purchase_strategy_select.find("option", selected=True)
        self.assertEqual(int(food_purchase_strategy_select["value"]), food_purchase.livelihood_strategy.pk)

        self.assertEqual(
            float(soup.find("input", {"id": "id_foodpurchase_set-0-unit_multiple"})["value"]),
            food_purchase.unit_multiple,
        )
        self.assertEqual(
            float(soup.find("input", {"id": "id_foodpurchase_set-0-times_per_month"})["value"]),
            food_purchase.times_per_month,
        )
        self.assertEqual(
            float(soup.find("input", {"id": "id_foodpurchase_set-0-months_per_year"})["value"]),
            food_purchase.months_per_year,
        )


class CommunityCropProductionAdminTestCase(TestCase):
    @classmethod
    def setUpTestData(cls):
        User.objects.create_superuser(username="admin", password="admin", email="admin@hea.org")
        cls.url = "admin:baseline_communitycropproduction_changelist"
        cls.community1 = CommunityFactory(name="Test Community")
        cls.season1 = SeasonFactory()
        cls.cropproduction1 = CommunityCropProductionFactory(community__name=cls.community1, season__name_en="SeasonQ")
        cls.cropproduction2 = CommunityCropProductionFactory()
        cls.cropproduction3 = CommunityCropProductionFactory()
        cls.site = AdminSite()

        activate("en")

    def setUp(self):
        self.client.login(username="admin", password="admin")
        self.admin = CommunityCropProductionAdmin(model=CommunityCropProduction, admin_site=self.site)

    def test_fields(self):
        fields = [
            "community",
            "crop",
            "crop_purpose",
            "season",
            "yield_with_inputs",
            "yield_without_inputs",
            "seed_requirement",
            "crop_unit_of_measure",
            "land_unit_of_measure",
        ]
        self.assertEqual(list(self.admin.fields), fields)
        list_display = [
            "community",
            "crop",
            "season",
            "yield_with_inputs",
            "yield_without_inputs",
            "crop_unit_of_measure",
            "land_unit_of_measure",
        ]
        self.assertEqual(list(self.admin.list_display), list_display)

    def test_list_community_crop_production(self):
        response = self.client.get(reverse(self.url))
        self.assertEqual(response.status_code, 200)
        self.assertContains(response, self.cropproduction1.community.full_name)
        self.assertContains(response, self.cropproduction2.crop)
        self.assertContains(response, self.cropproduction2.yield_with_inputs)
        self.assertContains(response, self.cropproduction2.yield_without_inputs)

    def test_search_fields(self):
        # Also confirms *translation_fields() is working correctly
        search_fields = (
            "crop__description_en",
            "crop__description_fr",
            "crop__description_ar",
            "crop__description_es",
            "crop__description_pt",
            "crop_purpose",
            "season__name_en",
            "season__name_fr",
            "season__name_ar",
            "season__name_es",
            "season__name_pt",
        )
        self.assertCountEqual(
            self.admin.search_fields,
            search_fields,
            "CommunityCropProductionAdmin: "
            f"Fields expected: {search_fields}. Fields found: {self.admin.search_fields}.",
        )
        response = self.client.get(reverse(self.url), {"q": self.cropproduction1.crop.description})
        self.assertEqual(response.status_code, 200)
        # Parse the HTML content of the response
        soup = BeautifulSoup(response.content, "html.parser")

        # Find the table rows in the result set
        table_rows = soup.find_all("tr")
        self.assertEqual(len(table_rows), 2)
        # Check that the table rows only contain the filtered results
        self.assertIn(str(self.cropproduction1.crop), table_rows[1].get_text())
        self.assertNotIn(str(self.cropproduction2.crop), table_rows[1].get_text())

    def test_filter_community_crop_production(self):
        response = self.client.get(
            reverse(self.url), {"community__full_name": self.cropproduction1.community.full_name}
        )
        self.assertEqual(response.status_code, 200)

        # Parse the HTML content of the response
        soup = BeautifulSoup(response.content, "html.parser")

        # Find the table rows in the result set
        table_rows = soup.find_all("tr")
        self.assertEqual(len(table_rows), 2)
        # Check that the table rows only contain the filtered results
        self.assertIn(str(self.cropproduction1.crop), table_rows[1].get_text())
        self.assertNotIn(str(self.cropproduction2.crop), table_rows[1].get_text())


class CommunityLivestockAdminTestCase(TestCase):
    @classmethod
    def setUpTestData(cls):
        User.objects.create_superuser(username="admin", password="admin", email="admin@hea.org")
        cls.url = "admin:baseline_communitylivestock_changelist"
        cls.community1 = CommunityFactory(name="Test Community")
        cls.livestockproduction1 = CommunityLivestockFactory(
            community=cls.community1, livestock=ClassifiedProductFactory(cpc="L021001")
        )
        cls.livestockproduction2 = CommunityLivestockFactory(livestock=ClassifiedProductFactory(cpc="L021002"))
        cls.site = AdminSite()
        activate("en")

    def setUp(self):
        self.client.login(username="admin", password="admin")
        self.admin = CommunityLivestockAdmin(model=CommunityLivestock, admin_site=self.site)

    def test_fields(self):
        fields = [
            "community",
            "livestock",
            "birth_interval",
            "wet_season_lactation_period",
            "wet_season_milk_production",
            "dry_season_lactation_period",
            "dry_season_milk_production",
            "age_at_sale",
            "additional_attributes",
        ]
        self.assertEqual(list(self.admin.fields), fields)
        list_display = [
            "community",
            "livestock",
            "wet_season_milk_production",
            "dry_season_milk_production",
        ]
        self.assertEqual(list(self.admin.list_display), list_display)

    def test_list_community_livestock(self):
        response = self.client.get(reverse(self.url))
        self.assertEqual(response.status_code, 200)
        self.assertContains(response, self.livestockproduction1.community.full_name)
        self.assertContains(response, self.livestockproduction2.livestock)
        self.assertContains(response, self.livestockproduction2.wet_season_milk_production)
        self.assertContains(response, self.livestockproduction2.dry_season_milk_production)

    def test_filter_community_livestock(self):
        response = self.client.get(
            reverse(self.url), {"community__full_name": self.livestockproduction1.community.full_name}
        )
        self.assertEqual(response.status_code, 200)

        # Parse the HTML content of the response
        soup = BeautifulSoup(response.content, "html.parser")

        # Find the table rows in the result set
        table_rows = soup.find_all("tr")
        self.assertEqual(len(table_rows), 2)

        # Check that the table rows only contain the filtered results
        self.assertIn(str(self.livestockproduction1.livestock), table_rows[1].get_text())
        self.assertNotIn(str(self.livestockproduction2.livestock), table_rows[1].get_text())


<<<<<<< HEAD
class LivelihoodActivityAdminTest(TestCase):
=======
class LivelihoodActivityAdminTestCase(TestCase):
>>>>>>> fb418b2a
    @classmethod
    def setUpTestData(cls):
        User.objects.create_superuser(username="admin", password="password", email="admin@hea.org")
        cls.livelihood_zone_baseline1 = LivelihoodZoneBaselineFactory()
        cls.livelihood_zone_baseline2 = LivelihoodZoneBaselineFactory()
        cls.livelihood_strategy1 = LivelihoodStrategyFactory(
            livelihood_zone_baseline=cls.livelihood_zone_baseline1,
            strategy_type=LivelihoodStrategyType.MILK_PRODUCTION,
<<<<<<< HEAD
=======
            additional_identifier="mukera",
>>>>>>> fb418b2a
        )
        cls.livelihood_strategy2 = LivelihoodStrategyFactory(
            livelihood_zone_baseline=cls.livelihood_zone_baseline2, strategy_type=LivelihoodStrategyType.FISHING
        )
        cls.activity1 = LivelihoodActivityFactory(
            livelihood_strategy=cls.livelihood_strategy1,
            strategy_type=LivelihoodStrategyType.MILK_PRODUCTION,
            livelihood_zone_baseline=cls.livelihood_zone_baseline1,
            wealth_group__livelihood_zone_baseline=cls.livelihood_zone_baseline1,
            scenario=LivelihoodActivityScenario.BASELINE,
        )
        cls.activity2 = LivelihoodActivityFactory(
            livelihood_strategy=cls.livelihood_strategy2,
            strategy_type=LivelihoodStrategyType.FISHING,
            livelihood_zone_baseline=cls.livelihood_zone_baseline2,
            wealth_group__livelihood_zone_baseline=cls.livelihood_zone_baseline2,
            scenario=LivelihoodActivityScenario.BASELINE,
        )
        cls.activity3 = LivelihoodActivityFactory(
            livelihood_strategy=cls.livelihood_strategy2,
            strategy_type=LivelihoodStrategyType.FISHING,
            livelihood_zone_baseline=cls.livelihood_zone_baseline2,
            wealth_group__livelihood_zone_baseline=cls.livelihood_zone_baseline2,
            scenario=LivelihoodActivityScenario.RESPONSE,
        )
        cls.site = AdminSite()
        activate("en")

    def setUp(self):
        self.client.login(username="admin", password="password")

    def test_search(self):
        url = reverse("admin:baseline_livelihoodactivity_changelist") + "?q=" + self.livelihood_strategy1.strategy_type
        response = self.client.get(url)
        self.assertEqual(response.status_code, 200)
        soup = BeautifulSoup(response.content, "html.parser")
        result_list = soup.find(id="result_list")
        result_list_str = str(result_list)
        self.assertIn(self.livelihood_strategy1.strategy_type, result_list_str)
        self.assertNotIn(self.livelihood_strategy2.strategy_type, result_list_str)

        url = (
            reverse("admin:baseline_livelihoodactivity_changelist")
            + "?q="
            + self.livelihood_strategy1.additional_identifier
        )
        response = self.client.get(url)
        self.assertEqual(response.status_code, 200)
        soup = BeautifulSoup(response.content, "html.parser")
        result_list = soup.find(id="result_list")
        result_list_str = str(result_list)
        self.assertIn(self.livelihood_strategy1.strategy_type, result_list_str)
        self.assertNotIn(self.livelihood_strategy2.strategy_type, result_list_str)

    def test_get_product_common_name(self):
        modeladmin = LivelihoodActivityAdmin(LivelihoodActivity, self.site)
        self.assertEqual(
            modeladmin.get_product_common_name(self.activity1), self.livelihood_strategy1.product.common_name
        )

    def test_get_season_name(self):
        modeladmin = LivelihoodActivityAdmin(LivelihoodActivity, self.site)
        self.assertEqual(modeladmin.get_season_name(self.activity2), self.livelihood_strategy2.season.name)

    def test_get_country_name(self):
        modeladmin = LivelihoodActivityAdmin(LivelihoodActivity, self.site)
        self.assertEqual(
            modeladmin.get_country_name(self.activity1), self.livelihood_zone_baseline1.livelihood_zone.country.name
        )

    def test_filter(self):
        url = (
            reverse("admin:baseline_livelihoodactivity_changelist")
            + "?strategy_type="
            + self.livelihood_strategy1.strategy_type
        )
        response = self.client.get(url)
        self.assertEqual(response.status_code, 200)

    def test_filters(self):
        base_url = reverse("admin:baseline_livelihoodactivity_changelist")
        country_name = self.livelihood_zone_baseline1.livelihood_zone.country.name
        filters = {
            "strategy_type": self.livelihood_strategy1.strategy_type,
            "scenario": self.activity3.scenario,
            "livelihood_strategy__product__cpc": self.livelihood_strategy1.product.cpc,
            "livelihood_strategy__season__id__exact": self.livelihood_strategy2.season.pk,
            "livelihood_zone_baseline__livelihood_zone__country__name": country_name,
        }

        for filter_name, filter_value in filters.items():
            with self.subTest(filter=filter_name):
                query_string = f"?{filter_name}={filter_value}"
                response = self.client.get(base_url + query_string)
                self.assertEqual(response.status_code, 200)

                soup = BeautifulSoup(response.content, "html.parser")
                result_list = soup.find(id="result_list")
                result_list_str = str(result_list)

                self.assertIn(str(filter_value), result_list_str)


<<<<<<< HEAD
class WealthGroupCharacteristicValueAdminTest(TestCase):
=======
class WealthGroupCharacteristicValueAdminTestCase(TestCase):
>>>>>>> fb418b2a
    @classmethod
    def setUpTestData(cls):
        User.objects.create_superuser(username="admin", password="password", email="hea@test.com")
        cls.wealth_group1 = WealthGroupFactory()
        wealth_category = WealthGroupCategoryFactory(code="BO", name_en="Better Off")
        cls.wealth_group2 = WealthGroupFactory(wealth_group_category=wealth_category)
        cls.product1 = ClassifiedProductFactory()
        cls.wealth_characteristic1 = WealthCharacteristicFactory(has_product=True, has_unit_of_measure=True)
        cls.wealth_characteristic2 = WealthCharacteristicFactory(has_product=True, has_unit_of_measure=True)
        cls.wealth_group_characteristic_value1 = WealthGroupCharacteristicValueFactory(
            wealth_group=cls.wealth_group1,
            wealth_characteristic=cls.wealth_characteristic1,
            product=cls.product1,
            unit_of_measure=UnitOfMeasureFactory(),
        )
        cls.wealth_group_characteristic_value2 = WealthGroupCharacteristicValueFactory(
            wealth_group=cls.wealth_group2,
            wealth_characteristic=cls.wealth_characteristic2,
            product=ClassifiedProductFactory(),
            unit_of_measure=UnitOfMeasureFactory(),
        )
        cls.site = AdminSite()

    def setUp(self):
        self.client.login(username="admin", password="password")

    def test_search(self):
        url = (
            reverse("admin:baseline_wealthgroupcharacteristicvalue_changelist")
            + "?q="
            + self.wealth_characteristic1.name
        )
        response = self.client.get(url)
        self.assertEqual(response.status_code, 200)
        soup = BeautifulSoup(response.content, "html.parser")
        result_list = soup.find(id="result_list")
        result_list_str = str(result_list)
        self.assertIn(self.wealth_characteristic1.name, result_list_str)
        self.assertNotIn(self.wealth_characteristic2.name, result_list_str)

    def test_filters(self):
        base_url = reverse("admin:baseline_wealthgroupcharacteristicvalue_changelist")
        country_name1 = self.wealth_group1.livelihood_zone_baseline.livelihood_zone.country.name
        country_name2 = self.wealth_group2.livelihood_zone_baseline.livelihood_zone.country.name
        filters = {
            "wealth_group": (
                self.wealth_group1.id,
                self.wealth_group2,
            ),
            "wealth_group__wealth_group_category__code": (
                self.wealth_group1.wealth_group_category.code,
                self.wealth_group2.wealth_group_category.name,
            ),
            "wealth_group__livelihood_zone_baseline__livelihood_zone__country__name": (country_name1, country_name2),
            "product": (
                self.product1.cpc,
                self.wealth_group_characteristic_value2.product.cpc,
            ),
        }
        for filter_name, filter_value in filters.items():
            with self.subTest(filter=filter_name):
                query_string = f"?{filter_name}={filter_value[0]}"
                response = self.client.get(base_url + query_string)
                self.assertEqual(response.status_code, 200)
                soup = BeautifulSoup(response.content, "html.parser")
                result_list = soup.find(id="result_list")
                result_list_str = str(result_list)
                self.assertIn(str(filter_value[0]), result_list_str)
                self.assertNotIn(str(filter_value[1]), result_list_str)<|MERGE_RESOLUTION|>--- conflicted
+++ resolved
@@ -632,11 +632,7 @@
         self.assertNotIn(str(self.livestockproduction2.livestock), table_rows[1].get_text())
 
 
-<<<<<<< HEAD
-class LivelihoodActivityAdminTest(TestCase):
-=======
 class LivelihoodActivityAdminTestCase(TestCase):
->>>>>>> fb418b2a
     @classmethod
     def setUpTestData(cls):
         User.objects.create_superuser(username="admin", password="password", email="admin@hea.org")
@@ -645,10 +641,7 @@
         cls.livelihood_strategy1 = LivelihoodStrategyFactory(
             livelihood_zone_baseline=cls.livelihood_zone_baseline1,
             strategy_type=LivelihoodStrategyType.MILK_PRODUCTION,
-<<<<<<< HEAD
-=======
             additional_identifier="mukera",
->>>>>>> fb418b2a
         )
         cls.livelihood_strategy2 = LivelihoodStrategyFactory(
             livelihood_zone_baseline=cls.livelihood_zone_baseline2, strategy_type=LivelihoodStrategyType.FISHING
@@ -752,11 +745,7 @@
                 self.assertIn(str(filter_value), result_list_str)
 
 
-<<<<<<< HEAD
-class WealthGroupCharacteristicValueAdminTest(TestCase):
-=======
 class WealthGroupCharacteristicValueAdminTestCase(TestCase):
->>>>>>> fb418b2a
     @classmethod
     def setUpTestData(cls):
         User.objects.create_superuser(username="admin", password="password", email="hea@test.com")
