--- conflicted
+++ resolved
@@ -499,12 +499,12 @@
 
 
 class SeasonalActivityAdmin(admin.ModelAdmin):
-<<<<<<< HEAD
     fields = (
         "livelihood_zone_baseline",
         "seasonal_activity_type",
         "season",
         "product",
+        "additional_identifier",
     )
     list_display = (
         "livelihood_zone_baseline",
@@ -515,6 +515,7 @@
         "seasonal_activity_type",
         "season",
         "product",
+        "additional_identifier",
     )
     list_filter = (
         "livelihood_zone_baseline__livelihood_zone",
@@ -522,12 +523,6 @@
         "season",
         "product",
     )
-=======
-    fields = ("livelihood_zone_baseline", "seasonal_activity_type", "season", "product", "additional_identifier")
-    list_display = ("livelihood_zone_baseline", "seasonal_activity_type", "product")
-    search_fields = ("seasonal_activity_type", "season", "product", "additional_identifier")
-    list_filter = ("livelihood_zone_baseline__livelihood_zone", "seasonal_activity_type", "season", "product")
->>>>>>> bf3ca256
 
 
 class SeasonalActivityOccurrenceAdmin(admin.ModelAdmin):
