import logging

from django.core.validators import MaxValueValidator, MinValueValidator
from django.db import models
from django.utils.translation import gettext_lazy as _
from django.utils.translation import pgettext_lazy

import common.models as common_models
from common.models import Country

logger = logging.getLogger(__name__)


<<<<<<< HEAD
class DimensionType(common_models.TranslatableModel, models.Model):
    """
    Propose:
        Item
        UnitOfMeasure
        LivelihoodCategory
        WealthGroupCharacteristicType
        Currency
        WealthCategory

    This could be the top level MP_Node, but I think this is easier for developers.
    It could be a CHOICE, but as discussed below I'm hesitant to not be able to get these without routing
    through Python lookups.
    """

    code = common_models.CodeField()
    description = common_models.DescriptionField()

    def __str__(self):
        return f"{self.description}"


# @TODO Is LookupModel or ReferenceModel a better name than Dimension in the
# context of a normalized relational schema for an application, rather than a
# data warehouse.
class Dimension(MP_Node, common_models.TranslatableModel):
=======
class Dimension(models.Model):
>>>>>>> 94e01eb6
    """
    Dimension provides shared functionality to serve reference data via API,
    filter, aggregate, group, map, ingest, render, search, translate, convert.
    """

    code = common_models.CodeField(primary_key=True, verbose_name=_("Code"))
    name = common_models.NameField()
    description = common_models.DescriptionField()
    # @TODO ArrayField or JSONField?
    aliases = models.JSONField(
        blank=True,
        null=True,
        verbose_name=_("aliases"),
        help_text=_("A list of alternate names for the object."),
    )
<<<<<<< HEAD
    """

    # @TODO Dimension seems to be a code table, in which case I would much prefer
    # an abstract base model, like TranslatableModel, rather than something where
    # everything ends up in a single table.
    # We also don't need `DimensionType` is there is a concrete table called
    # LivelihoodZoneType rather than have to do `Dimension.objects.filter(dimension_type__pk="LivelihoodZoneType")`
    # Chris:
    # My intention for Dimension was a common and flexible place to collect code for serving reference data via API,
    # filter, aggregate, group, map,  ingest, render, search, translate, convert. I am not familiar with 'code tables',
    # but I think that is only part of it.
    # I think in many cases a Dimension will not need a sub-class - often they're just options available in a small
    # drop-down, such as LivelihoodZoneType. It could be a CHOICE field on Dimension, but then we can't get the
    # friendly names from the database, they're only in code. I am not sure if this is an issue.
    # I think an abstract Dimension is a tempting but bad idea. Will enough of the generic functionality work
    # efficiently, such as importing, translating, converting and querying via the ORM, across our Py packages?
    # Eg, we lose most advantages if sub-classes use different Postgres sequences for new IDs, so we don't have a
    # globally unique DimensionID, for example. (I haven't tested this particular characteristic, but just an example
    # of the sort of implementation detail that could trip us up). Dimension needs to be a complete stand-in for the
    # subclass, eg, converting a WeightUnit to a CurrencyUnit or rendering an auto-complete.
    # I therefore think non-abstract Dimension is less likely to cause surprise limitations or complexities.
    # I don't think we should use character primary keys unless there's a significant benefit - id and code are
    # more flexible, future-proof, and easier for developers not already immersed in the schema.
    # class Meta:
    #     abstract = True

    def __str__(self):
        return f"{self.description}:{self.code}"


class SourceSystem(Dimension):
    """
    Optionally restrict the aliases that are used for a given lookup.
    """
=======
>>>>>>> 94e01eb6

    def calculate_fields(self):
        # Ensure that aliases are lowercase and don't contain duplicates
        if self.aliases:
            self.aliases = list(sorted(set([alias.strip().lower() for alias in self.aliases if alias.strip()])))

    def save(self, *args, **kwargs):
        self.calculate_fields()
        # No need to enforce foreign keys or uniqueness because database constraints will do it anyway
        self.full_clean(
            exclude=[field.name for field in self._meta.fields if isinstance(field, models.ForeignKey)],
            validate_unique=False,
        )
        super().save(*args, **kwargs)

    class Meta:
        abstract = True


class LivelihoodCategory(Dimension):
    """
    A type of Livelihood Zone, such as Pastoral or Rain-fed AgroPastoral, etc.
    """

    # @TODO Do we need a parent category so we can store the detail of Rain Fed AgriPastoral,
    # but still filter for all AgroPastoral
    # Roger: Is this true? Or is Rainfed a modifier for Crop rather than for LivelihoodCategory?

    class Meta:
        verbose_name = _("Livelihood Category")
        verbose_name_plural = _("Livelihood Category")


class WealthCharacteristic(Dimension):
    """
    A Characteristic of a Wealth Group, such as `Number of children at school`, etc.

    Standardized from descriptions in the BSS 'WB' worksheet in Column A,
    so that it can be shared across all BSS.
    """

    class VariableType(models.TextChoices):
        NUM = "float", _("Numeric")
        STR = "str", _("String")
        BOOL = "bool", _("Boolean")
        # OTHER = "other", _("Other")

    variable_type = models.CharField(
        verbose_name=_(
            "Variable Type",
        ),
        choices=VariableType.choices,
        default=VariableType.STR,
        help_text=_("Whether the field is numeric, character, boolean, etc."),
    )

    class Meta:
        verbose_name = _("Wealth Group Characteristic")
        verbose_name_plural = _("Wealth Group Characteristics")


# Defined outside LivelihoodStrategy to make it easy to access from subclasses
# This is a hard-coded list of choices because additions to the list require
# matching custom subclasses of LivelihoodActivity anyway.
class LivelihoodStrategyTypes(models.TextChoices):
    MILK_PRODUCTION = "MilkProduction", _("Milk Production")
    BUTTER_PRODUCTION = "ButterProduction", _("Butter Production")
    MEAT_PRODUCTION = "MeatProduction", _("Meat Production")
    LIVESTOCK_SALES = "LivestockSales", _("Livestock Sales")
    CROP_PRODUCTION = "CropProduction", _("Crop Production")
    FOOD_PURCHASE = "FoodPurchase", _("Food Purchase")
    PAYMENT_IN_KIND = "PaymentInKind", _("Payment in Kind")
    RELIEF_GIFTS_OTHER = "ReliefGiftsOther", _("Relief, Gifts and Other Food")
    FISHING = "Fishing", _("Fishing")
    WILD_FOOD_GATHERING = "WildFoodGathering", _("Wild Food Gathering")
    OTHER_CASH_INCOME = "OtherCashIncome", _("Other Cash Income")
    OTHER_PURCHASES = "OtherPurchases", _("Other Purchases")


class SeasonalActivityType(Dimension):
    """
    Seasonal activities for the various food and income activities.

    Includes standard activities and events supporting Livelihood Strategies,
    such as planting, weeding, harvesting for Crop Production and heat, birth
    milk production and sales for Livestock.

    It also includes other important periodic events such as recurring periods
    of high market prices or poor access to food.

    Standardized from descriptions in the BSS 'Seas Cal' worksheet in Column A,
    so that it can be shared across all BSS.
    """

    # @TODO What is the overlap with LivelihoodStrategyTypes? Can we reuse or share?
    class SeasonalActivityCategories(models.TextChoices):
        CROP = "crop", _("Crops")
        LIVESTOCK = "livestock", _("Livestock")
        GARDENING = "gardening", _("Gardening")
        FISHING = "fishing", _("Fishing")

    activity_category = models.CharField(
        max_length=20, choices=SeasonalActivityCategories.choices, verbose_name=_("Activity Category")
    )

    class Meta:
        verbose_name = _("Seasonal Activity Type")
        verbose_name_plural = _("Seasonal Activity Types")


class WealthCategory(Dimension):
    """
    The local definitions of wealth group, common to all BSSes in an LHZ.

    Standardized from the BSS 'WB' worksheet in Column B and the 'Data'
    worksheet in Row 3, so that it can be shared across all BSS.
    """


class HazardCategory(Dimension):
    """
    Category of Hazards like: Drought, Epidemic crop disease,	Wild Animals, Flood, Epidemic livestock disease	...
    """

    class Meta:
        verbose_name = _("Hazard Category")
        verbose_name_plural = _("Hazard Categories")


class Season(models.Model):
    """
    A division of the year, marked by changes in weather, ecology, and associated livelihood zone
    activities for income generation.
    """

    class SeasonTypes(models.TextChoices):
        HARVEST = "Harvest", _("Harvest")
        LEAN = "Lean", _("Lean")
        WET = "Wet", _("Wet")
        DRY = "Dry", _("Dry")
        MILD = "Mild", _("Mild")
        SPRING = "Spring", pgettext_lazy("season", "Spring")
        SUMMER = "Summer", _("Summer")
        FALL = "Fall", pgettext_lazy("season", "Fall")
        WINTER = "Winter", _("Winter")
        MONSOON = "Monsoon", _("Monsoon")

    class YearAlignments(models.TextChoices):
        START = "Start", _("Start")
        END = "End", _("End")

    country = models.ForeignKey(Country, verbose_name=_("Country"), db_column="country_code", on_delete=models.PROTECT)
    # @TODO Uncomment if we have a full Spatial app.
    # geographic_unit - models.ForeignKey(GeographicUnit, verbose_name=_("Geographic Unit"), on_delete=models.RESTRICT)
    name = models.CharField(max_length=50, verbose_name=_("Name"))
    description = models.TextField(max_length=255, verbose_name=_("Description"))
    season_type = models.CharField(
        max_length=20,
        choices=SeasonTypes.choices,
        verbose_name=_("Season Type"),
        help_text=_(
            "Refers to the classification of a specific time of year based on weather patterns, temperature, and other factors"  # NOQA: E501
        ),
    )
    # We use day in the year instead of month to allow greater granularity,
    # and compatibility with the potential FDW Enhanced Crop Calendar output.
    # Note that if the season goes over the year end, then the start day
    # will be larger than the end day.
    start = models.PositiveSmallIntegerField(
        validators=[MaxValueValidator(365), MinValueValidator(1)], verbose_name=_("Start Day")
    )
    end = models.PositiveSmallIntegerField(
        validators=[MaxValueValidator(365), MinValueValidator(1)], verbose_name=_("End Day")
    )
    alignment = models.CharField(
        max_length=5,
        choices=YearAlignments.choices,
        default=YearAlignments.END,
        verbose_name=_("Year alignment"),
        help_text=_(
            "Whether a label for a season that contains a single year refers to the start year or the end year for that Season."  # NOQA: E501
        ),
    )
    # @TODO Do we need `SeasonYear` or `SeasonGroup`to act as a parent of consecutive seasons that make up a 12 month period.  # NOQA: E501
    order = models.IntegerField(
        verbose_name=_("Order"),
        help_text=_("The order of the Season within the Season Year"),
    )

    def __str__(self):
        return self.name

    class Meta:
        verbose_name = _("Season")
        verbose_name_plural = _("Seasons")<|MERGE_RESOLUTION|>--- conflicted
+++ resolved
@@ -11,36 +11,7 @@
 logger = logging.getLogger(__name__)
 
 
-<<<<<<< HEAD
-class DimensionType(common_models.TranslatableModel, models.Model):
-    """
-    Propose:
-        Item
-        UnitOfMeasure
-        LivelihoodCategory
-        WealthGroupCharacteristicType
-        Currency
-        WealthCategory
-
-    This could be the top level MP_Node, but I think this is easier for developers.
-    It could be a CHOICE, but as discussed below I'm hesitant to not be able to get these without routing
-    through Python lookups.
-    """
-
-    code = common_models.CodeField()
-    description = common_models.DescriptionField()
-
-    def __str__(self):
-        return f"{self.description}"
-
-
-# @TODO Is LookupModel or ReferenceModel a better name than Dimension in the
-# context of a normalized relational schema for an application, rather than a
-# data warehouse.
-class Dimension(MP_Node, common_models.TranslatableModel):
-=======
 class Dimension(models.Model):
->>>>>>> 94e01eb6
     """
     Dimension provides shared functionality to serve reference data via API,
     filter, aggregate, group, map, ingest, render, search, translate, convert.
@@ -56,43 +27,6 @@
         verbose_name=_("aliases"),
         help_text=_("A list of alternate names for the object."),
     )
-<<<<<<< HEAD
-    """
-
-    # @TODO Dimension seems to be a code table, in which case I would much prefer
-    # an abstract base model, like TranslatableModel, rather than something where
-    # everything ends up in a single table.
-    # We also don't need `DimensionType` is there is a concrete table called
-    # LivelihoodZoneType rather than have to do `Dimension.objects.filter(dimension_type__pk="LivelihoodZoneType")`
-    # Chris:
-    # My intention for Dimension was a common and flexible place to collect code for serving reference data via API,
-    # filter, aggregate, group, map,  ingest, render, search, translate, convert. I am not familiar with 'code tables',
-    # but I think that is only part of it.
-    # I think in many cases a Dimension will not need a sub-class - often they're just options available in a small
-    # drop-down, such as LivelihoodZoneType. It could be a CHOICE field on Dimension, but then we can't get the
-    # friendly names from the database, they're only in code. I am not sure if this is an issue.
-    # I think an abstract Dimension is a tempting but bad idea. Will enough of the generic functionality work
-    # efficiently, such as importing, translating, converting and querying via the ORM, across our Py packages?
-    # Eg, we lose most advantages if sub-classes use different Postgres sequences for new IDs, so we don't have a
-    # globally unique DimensionID, for example. (I haven't tested this particular characteristic, but just an example
-    # of the sort of implementation detail that could trip us up). Dimension needs to be a complete stand-in for the
-    # subclass, eg, converting a WeightUnit to a CurrencyUnit or rendering an auto-complete.
-    # I therefore think non-abstract Dimension is less likely to cause surprise limitations or complexities.
-    # I don't think we should use character primary keys unless there's a significant benefit - id and code are
-    # more flexible, future-proof, and easier for developers not already immersed in the schema.
-    # class Meta:
-    #     abstract = True
-
-    def __str__(self):
-        return f"{self.description}:{self.code}"
-
-
-class SourceSystem(Dimension):
-    """
-    Optionally restrict the aliases that are used for a given lookup.
-    """
-=======
->>>>>>> 94e01eb6
 
     def calculate_fields(self):
         # Ensure that aliases are lowercase and don't contain duplicates
@@ -282,9 +216,6 @@
         help_text=_("The order of the Season within the Season Year"),
     )
 
-    def __str__(self):
-        return self.name
-
     class Meta:
         verbose_name = _("Season")
         verbose_name_plural = _("Seasons")