--- conflicted
+++ resolved
@@ -152,8 +152,6 @@
         verbose_name = _("Wealth Category")
         verbose_name_plural = _("Wealth Categories")
 
-<<<<<<< HEAD
-=======
 
 class Market(Dimension):
     """
@@ -167,7 +165,6 @@
         verbose_name = _("Market")
         verbose_name_plural = _("Markets")
 
->>>>>>> 23dc6dce
 
 class HazardCategory(Dimension):
     """
