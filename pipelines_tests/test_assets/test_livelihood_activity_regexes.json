--- conflicted
+++ resolved
@@ -895,37 +895,6 @@
         "unit_of_measure_id": "kg",
         "attribute": "quantity_produced"
     },
-<<<<<<< HEAD
-    "huile: nom du mesure": {
-        "is_start": true,
-        "product_id": "huile",
-        "attribute": "name_of_local_measure"
-    },
-    "sel - nom de la mesure locale": {
-        "is_start": true,
-        "product_id": "sel",
-        "attribute": "name_of_local_measure"
-    },
-    "sucre: nom mesure locale": {
-        "is_start": true,
-        "product_id": "sucre",
-        "attribute": "name_of_local_measure"
-    },
-    "eau pour humains: nom de mesure locale:.": {
-        "is_start": true,
-        "product_id": "eau pour humains",
-        "attribute": "name_of_local_measure"
-    },
-    "eau pour betail: nom de la mesure locale": {
-        "is_start": true,
-        "product_id": "eau pour betail",
-        "attribute": "name_of_local_measure"
-    },
-    "farine de ble - nom de la mesure locale": {
-        "is_start": true,
-        "product_id": "farine de ble",
-        "attribute": "name_of_local_measure"
-=======
     "petit commerce: nbre de personnes par mènage": {
         "is_start": true,
         "product_id": "petit commerce",
@@ -970,6 +939,36 @@
         "is_start": true,
         "product_id": "petty trade",
         "attribute": "people_per_household"
->>>>>>> f6c1b812
     }
+,
+  "huile: nom du mesure": {
+    "is_start": true,
+    "product_id": "huile",
+    "attribute": "name_of_local_measure"
+  },
+  "sel - nom de la mesure locale": {
+    "is_start": true,
+    "product_id": "sel",
+    "attribute": "name_of_local_measure"
+  },
+  "sucre: nom mesure locale": {
+    "is_start": true,
+    "product_id": "sucre",
+    "attribute": "name_of_local_measure"
+  },
+  "eau pour humains: nom de mesure locale:.": {
+    "is_start": true,
+    "product_id": "eau pour humains",
+    "attribute": "name_of_local_measure"
+  },
+  "eau pour betail: nom de la mesure locale": {
+    "is_start": true,
+    "product_id": "eau pour betail",
+    "attribute": "name_of_local_measure"
+  },
+  "farine de ble - nom de la mesure locale": {
+    "is_start": true,
+    "product_id": "farine de ble",
+    "attribute": "name_of_local_measure"
+  }
 }