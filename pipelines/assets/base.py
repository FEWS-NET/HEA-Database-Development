"""
Base functions for performing operations on BSS spreadsheets.
"""

import numbers
import os
from io import BytesIO
from typing import Optional

import django
import msoffcrypto
import openpyxl
import pandas as pd
import xlrd
import xlwt
from dagster import (
    AssetExecutionContext,
    DagsterEventType,
    EventRecordsFilter,
    MetadataValue,
    Output,
    asset,
)
from gdrivefs.core import GoogleDriveFile
from openpyxl.comments import Comment
from openpyxl.utils import get_column_letter
from openpyxl.utils.cell import coordinate_to_tuple, rows_from_range
from upath import UPath
from xlutils.copy import copy as copy_xls

from ..configs import BSSMetadataConfig
from ..partitions import bss_files_partitions_def
from ..utils import get_index, prepare_lookup

# set the default Django settings module
os.environ.setdefault("DJANGO_SETTINGS_MODULE", "hea.settings.production")

# Configure Django with our custom settings before importing any Django classes
django.setup()

from common.lookups import CountryLookup  # NOQA: E402

# Map of values in cell A3 of the WB, Data, Data2, and Data3 worksheets to the language of the BSS
LANGS = {
    "wealth group": "en",
    "group de richesse": "fr",
    "groupe de richesse": "fr",
    "groupe socio-economique": "fr",
    "group socio-economique": "fr",
    "year of harvest": "en",
    "production year": "en",
    "year": "en",
    "année": "fr",
}

# List of labels that indicate the start of the summary columns from row 3 in the Data, Data, and Data3 worksheets
SUMMARY_LABELS = [
    "BASELINE",
    "BASE DE RÉFÉRENCE",
    "REFERENCE",
    "REFERENCE DE BASE",
    "BASE DE RÉFÉRENAE",
    "range",
    "interval",
<<<<<<< HEAD
    "Average",  # For timeline sheet
    "MOYENNE",
=======
    "intervales",  # 2023 Mali BSSs
>>>>>>> 91517a04
]


@asset
def bss_metadata(context: AssetExecutionContext, config: BSSMetadataConfig) -> Output[pd.DataFrame]:
    """
    A DataFrame containing the BSS Metadata.
    """
    p = UPath(config.bss_metadata_workbook, **config.bss_metadata_storage_options)

    with p.fs.open(p.path, mode="rb", cache_type="bytes") as f:
        # Google Sheets have to exported rather than read directly
        if isinstance(f, GoogleDriveFile) and (f.details["mimeType"] == "application/vnd.google-apps.spreadsheet"):
            f = BytesIO(p.fs.export(p.path, "application/vnd.openxmlformats-officedocument.spreadsheetml.sheet"))

        df = pd.read_excel(f, sheet_name="Metadata", engine="openpyxl")

    df["reference_year_start_date"] = df["reference_year_start_date"].dt.date
    df["reference_year_end_date"] = df["reference_year_end_date"].dt.date
    df["valid_from_date"] = df["valid_from_date"].dt.date
    df["valid_to_date"] = df["valid_to_date"].dt.date
    df["data_collection_start_date"] = df["data_collection_start_date"].dt.date
    df["data_collection_end_date"] = df["data_collection_end_date"].dt.date
    df["publication_date"] = df["publication_date"].dt.date

    # Add the partition key and a flag indicating whether the BSS file exists
    partition_key_df = df[["country_id", "code", "reference_year_end_date"]]
    partition_key_df = CountryLookup().get_instances(partition_key_df, "country_id")
    df["partition_key"] = partition_key_df[["country_id", "code", "reference_year_end_date"]].apply(
        lambda x: f"{x.iloc[0].iso_en_ro_proper}~{x.iloc[1]}~{x.iloc[2]}", axis="columns"
    )

    partitions = bss_files_partitions_def.get_partition_keys(dynamic_partitions_store=context.instance)

    partitions_to_delete = [partition for partition in partitions if partition not in df["partition_key"].tolist()]
    for partition_key in partitions_to_delete:
        context.instance.delete_dynamic_partition(bss_files_partitions_def.name, partition_key)

    new_partitions = df[df["bss_exists"] & ~df["partition_key"].isin(partitions)]["partition_key"].tolist()
    context.instance.add_dynamic_partitions(bss_files_partitions_def.name, new_partitions)

    return Output(
        df,
        metadata={
            "num_baselines": len(df),
            "preview": MetadataValue.md(
                df[["partition_key", "bss_path", "status", "name_en", "main_livelihood_category_id"]]
                .head(config.preview_rows)
                .to_markdown(index=False)
                .replace("~", "\\~")  # Escape the ~ in the partition_key, otherwise it is rendered as strikethrough
            ),
        },
    )


@asset
def completed_bss_metadata(config: BSSMetadataConfig, bss_metadata) -> Output[pd.DataFrame]:
    """
    A DataFrame containing the BSS Metadata that has been completed sufficiently to allow the BSS to be loaded.
    """
    required_columns = [
        "bss_path",
        "code",
        "country_id",
        "source_organization",
        "name_en",
        "main_livelihood_category_id",
        "currency_id",
        "reference_year_start_date",
        "reference_year_end_date",
        "valid_from_date",
    ]
    bss_metadata = bss_metadata[bss_metadata["bss_exists"]].sort_values(by="bss_path")
    mask = bss_metadata[required_columns].applymap(lambda x: x == "")

    # Drop rows where any of the specified columns have empty strings
    complete_df = bss_metadata[~mask.any(axis="columns")]
    incomplete_df = bss_metadata[mask.any(axis="columns")]

    return Output(
        complete_df,
        metadata={
            "num_baselines": len(bss_metadata),
            "num_complete": len(complete_df),
            "num_incomplete": len(incomplete_df),
            "complete": MetadataValue.md(
                complete_df[["bss_path", "name_en", "main_livelihood_category_id"]].to_markdown()
            ),
            "incomplete": MetadataValue.md(
                incomplete_df[["bss_path", "status", "name_en", "main_livelihood_category_id"]].to_markdown()
            ),
            "preview": MetadataValue.md(
                complete_df[["bss_path", "status", "name_en", "main_livelihood_category_id"]]
                .head(config.preview_rows)
                .to_markdown()
            ),
        },
    )


@asset
def bss_corrections(context: AssetExecutionContext, config: BSSMetadataConfig) -> Output[pd.DataFrame]:
    """
    A DataFrame containing approved corrections to cells in BSS spreadsheets.
    """
    p = UPath(config.bss_metadata_workbook, **config.bss_metadata_storage_options)

    with p.fs.open(p.path, mode="rb", cache_type="bytes") as f:
        # Google Sheets have to exported rather than read directly
        if isinstance(f, GoogleDriveFile) and (f.details["mimeType"] == "application/vnd.google-apps.spreadsheet"):
            f = BytesIO(p.fs.export(p.path, "application/vnd.openxmlformats-officedocument.spreadsheetml.sheet"))

        df = pd.read_excel(f, sheet_name="Corrections", engine="openpyxl")

    return Output(
        df,
        metadata={
            "num_baselines": df["bss_path"].nunique(),
            "num_corrections": len(df),
            "preview": MetadataValue.md(df.head(config.preview_rows).to_markdown()),
        },
    )


@asset(partitions_def=bss_files_partitions_def)
def original_files(context: AssetExecutionContext, config: BSSMetadataConfig, bss_metadata) -> Output[BytesIO]:
    """
    Original BSS files as used by the HEA community.
    """
    partition_key = context.asset_partition_key_for_output()
    partition_metadata = bss_metadata[bss_metadata["partition_key"] == partition_key]
    if partition_metadata.empty:
        raise ValueError(f"No BSS metadata found for partition key `{partition_key}`")
    bss_path = partition_metadata["bss_path"].iloc[0]
    p = UPath(config.bss_files_folder, bss_path, **config.bss_files_storage_options)

    # Prepare the metadata for the output
    output_metadata = {"bss_path": p.path}

    with p.fs.open(p.path, mode="rb") as f:
        return Output(BytesIO(f.read()), metadata=output_metadata)


@asset(partitions_def=bss_files_partitions_def)
def corrected_files(
    context: AssetExecutionContext, config: BSSMetadataConfig, original_files, bss_metadata, bss_corrections
) -> Output[BytesIO]:
    """
    BSS files with any necessary corrections applied.
    """
    partition_key = context.asset_partition_key_for_output()
    bss_path = bss_metadata[bss_metadata["partition_key"] == partition_key]["bss_path"].iloc[0]

    def validate_previous_value(cell, expected_prev_value, prev_value):
        """
        Inline function to validate the existing value of a cell is the expected one, prior to correcting it.
        """
        # "#N/A" is inconsistently loaded as nan, even when copied and pasted in Excel or GSheets
        if not isinstance(prev_value, numbers.Number):
            prev_value = str(prev_value).strip()
            expected_prev_value = str(expected_prev_value).strip()
            for null_value in ["None", "nan", "#N/A", "N/A"]:  # Note that #N/A must be before N/A!
                prev_value = prev_value.replace(null_value, "")
                expected_prev_value = expected_prev_value.replace(null_value, "")
        if expected_prev_value != prev_value:
            raise ValueError(
                "Unexpected prior value in source BSS. "
                f"BSS `{partition_key}`, cell `{cell}`, "
                f"value found `{prev_value}`, expected `{expected_prev_value}`."
            )

    # Find the corrections for this BSS
    corrections_df = bss_corrections[bss_corrections["bss_path"] == bss_path]

    # Prepare the metadata for the output
    output_metadata = {"num_corrections": len(corrections_df)}

    # Excel silently encrypts .xls files if there are locked worksheets, which
    # prevents xlrd from reading them. It uses a hard-coded password to do it!
    # See https://stackoverflow.com/questions/22789951/xlrd-error-workbook-is-encrypted-python-3-2-3
    try:
        wb_msoffcrypto_file = None
        xlrd_wb = xlrd.open_workbook(file_contents=original_files.getvalue(), formatting_info=True, on_demand=True)
        # xlrd can only read XLS files, so we need to use xlutils.copy_xls to create something we can edit
        wb = copy_xls(xlrd_wb)
    except xlrd.biffh.XLRDError as e:
        if str(e) == "Workbook is encrypted":
            # Try and unencrypt workbook with magic password
            wb_msoffcrypto_file = msoffcrypto.OfficeFile(original_files)
            try:
                # Yes, this is actually a thing!
                wb_msoffcrypto_file.load_key(password="VelvetSweatshop")
            except Exception as e:
                raise RuntimeError("Cannot process encrypted workbook") from e
            # Magic Excel password worked
            buffer = BytesIO()
            wb_msoffcrypto_file.decrypt(buffer)
            xlrd_wb = xlrd.open_workbook(file_contents=buffer.getvalue(), formatting_info=True, on_demand=True)
            # xlrd can only read XLS files, so we need to use xlutils.copy_xls to create something we can edit
            wb = copy_xls(xlrd_wb)
        else:
            # We assume that the file is an xlsx file that can be read by openpyxl
            xlrd_wb = None  # Required to suppress spurious unbound variable errors from Pyright
            # Need data_only=True to get the values of cells that contain formulas
            wb = openpyxl.load_workbook(original_files, data_only=True)

    if corrections_df.empty and not wb_msoffcrypto_file:
        # No corrections and file not encrypted, so just leave the file unaltered
        return Output(original_files, metadata=output_metadata)

    # Apply the corrections
    for correction in corrections_df.itertuples():
        try:
            for row in rows_from_range(correction.range):
                for cell in row:
                    if isinstance(wb, xlwt.Workbook):
                        row, col = coordinate_to_tuple(cell)
                        prev_value = xlrd_wb.sheet_by_name(correction.worksheet_name).cell_value(row - 1, col - 1)
                        if (
                            xlrd_wb.sheet_by_name(correction.worksheet_name).cell(row - 1, col - 1).ctype
                            == xlrd.XL_CELL_ERROR
                        ):
                            # xlrd.error_text_from_code returns, eg, "#N/A"
                            prev_value = xlrd.error_text_from_code[
                                xlrd_wb.sheet_by_name(correction.worksheet_name).cell_value(row - 1, col - 1)
                            ]
                        validate_previous_value(cell, correction.prev_value, prev_value)
                        # xlwt uses 0-based indexes, but coordinate_to_tuple uses 1-based, so offset the values
                        wb.get_sheet(correction.worksheet_name).write(row - 1, col - 1, correction.value)
                    else:
                        cell = wb[correction.worksheet_name][cell]
                        validate_previous_value(cell, correction.prev_value, cell.value)
                        cell.value = correction.value
                        cell.comment = Comment(
                            f"{correction.author} on {correction.correction_date}: {correction.comment}",  # NOQA: E501
                            author=correction.author,
                        )
        except Exception as e:
            raise ValueError(
                f"Error applying correction to BSS `{partition_key}`, worksheet `{correction.worksheet_name}`, "
                f"range `{correction.range}`"
            ) from e

    buffer = BytesIO()
    wb.save(buffer)
    return Output(buffer, metadata=output_metadata)


def get_bss_dataframe(
    config: BSSMetadataConfig,
    filepath_or_buffer: object,
    bss_sheet: str,
    start_strings: list[str],
    end_strings: Optional[list[str]] = None,
    header_rows: list[int] = [3, 4, 5],  # List of row indexes that contain the Wealth Group and other headers
    num_summary_cols: Optional[int] = None,
) -> pd.DataFrame:
    """
    Retrieve a worksheet from a BSS and return it as a DataFrame.

    Uses Excel row numbers, starting from 1, and column letters, starting from A.
    """
    try:
        df = pd.read_excel(filepath_or_buffer, bss_sheet, header=None)
    except ValueError:
        # The requested worksheet does not exist in the file
        return Output(
            pd.DataFrame(),
            metadata={"worksheet": bss_sheet, "row_count": "Worksheet not present in file", "datapoint_count": 0},
        )

    # Use a 1-based index to match the Excel Row Number
    df.index += 1
    # Set the column names to match Excel
    df.columns = [get_column_letter(col + 1) for col in df.columns]

<<<<<<< HEAD
    # Find the last column before the summary column, which is in row 3 for the WB, data sheets and 4 for timeline sheet
    row = 4 if bss_sheet == "Timeline" else 3
    end_col = get_index(SUMMARY_LABELS, df.loc[row], offset=-1)
    if end_col == df.columns[-1]:  # Need the last row because get_index has offset=-1
=======
    # Find the last column before the summary column, which is in row 3
    end_col = get_index(SUMMARY_LABELS, df.loc[3], offset=-1)
    if not end_col:
>>>>>>> 91517a04
        raise ValueError(f'No cell containing any of the summary strings: {", ".join(SUMMARY_LABELS)}')

    if not num_summary_cols:
        # If the number of summary columns wasn't specified, then assume that
        # there is one summary column for each wealth category, from row 3.
        num_summary_cols = df.loc[row, "B":end_col].dropna().nunique()
    end_col = df.columns[df.columns.get_loc(end_col) + num_summary_cols]

    # Find the row index of the start of the Livelihood Activities or Wealth Group Characteristic Values
    start_row = get_index(start_strings, df.loc[1:, "A"])
    if not start_row:
        raise ValueError(f'No cell in Column A containing any of the start strings: {", ".join(start_strings)}')

    if end_strings:
        # Find the row before the first row that contains an end string
        end_row = get_index(
            end_strings,
            df.loc[start_row:, "A"],
            offset=-1,
        )
        if not end_row:
            # The WB worksheet typically doesn't have a totals section at the bottom, so if we didn't find
            # an end string, then use the last row rather than raising an error.
            end_row = df.index[-1]
    else:
        # Use the last row. We don't use the last row that contains a label, because the WB worksheet contains data
        # for rows that rely on copying down the label in column A from a previous row.
        end_row = df.index[-1]

    # Find the language based on the value in cell A3, or A4
    lang = LANGS[df.loc[row, "A"].strip().lower()]

    # Filter to just the Wealth Group header rows and the Livelihood Activities
    df = pd.concat([df.loc[header_rows, :end_col], df.loc[start_row:end_row, :end_col]])

    # Copy the label from the previous cell for rows that have data but have a blank label.
    # For example, sometimes the wealth characteristic label is only filled in for the first wealth category:
    #   |     | A                                              | B                   | C                  |
    #   |----:|:-----------------------------------------------|:--------------------|:-------------------|
    #   |   1 | MALAWI HEA BASELINES 2015                      | Southern Lakeshore  | Southern Lakeshore |
    #   |  18 | Land area owned (acres)                        | VP                  | 1.4                |
    #   |  19 |                                                | P                   | 1.4                |
    #   |  20 |                                                | M                   | 1.4                |
    #   |  21 |                                                | B/O                 | 1.4                |
    #   |  22 | Camels: total owned at start of year           | VP                  | 0                  |

    # We do this by setting the missing values to pd.NA and then using .ffill()
    # Note that we need to replace the None with something else before the mask() and ffill() so that only
    # the masked values are replaced.
    df["A"] = (
        df["A"]
        .replace({None: ""})
        .mask(
            df["A"].isna() & df.loc[:, "B":].notnull().any(axis="columns"),
            pd.NA,
        )
        .ffill()
    )

    # Replace NaN with "" ready for Django
    df = df.fillna("")

    # Create a sample of rows that contain data, because the first rows may not contain any values.
    # For example the Data sheet contains data for Camel's Milk first, which isn't a common Livelihood Activity.
    sample_df = df[df.loc[:, "B":].apply(lambda row: sum((row != 0) & (row != "")), axis="columns") > 0]
    sample_rows = min(len(sample_df), config.preview_rows)

    return Output(
        df,
        metadata={
            "worksheet": bss_sheet,
            "lang": lang,
            "row_count": len(df),
            "datapoint_count": int(
                df.loc[:, "B":].apply(lambda row: sum((row != 0) & (row != "")), axis="columns").sum()
            ),
            "preview": MetadataValue.md(df.head(config.preview_rows).to_markdown()),
            "sample": MetadataValue.md(sample_df.sample(sample_rows).to_markdown()),
        },
    )


def get_bss_label_dataframe(
    context: AssetExecutionContext, config: BSSMetadataConfig, df: pd.DataFrame, asset_key: str, num_header_rows: int
) -> Output[pd.DataFrame]:
    """
    Dataframe of Label References for a worksheet in a BSS.
    """
    if df.empty:
        return Output(
            pd.DataFrame(),
            metadata={
                "row_count": "Worksheet not present in file",
            },
        )

    # The summary columns won't have a community, so find the column after the last column with a community name
    last_community_col = df.loc[5][df.loc[5].replace("", pd.NA).notna()].index[-1]
    summary_start_col = df.columns[df.columns.get_loc(last_community_col) + 1]

    df = df.iloc[num_header_rows:]  # Ignore the header rows
    instance = context.instance
    dataframe_materialization = instance.get_event_records(
        event_records_filter=EventRecordsFilter(
            event_type=DagsterEventType.ASSET_MATERIALIZATION,
            asset_key=context.asset_key_for_input(asset_key),
            asset_partitions=[context.asset_partition_key_for_input(asset_key)],
        ),
        limit=1,
    )[0].asset_materialization

    label_df = pd.DataFrame()
    label_df["label"] = df["A"]
    label_df["label_lower"] = prepare_lookup(label_df["label"])
    label_df["bss"] = context.asset_partition_key_for_output()
    label_df["lang"] = dataframe_materialization.metadata["lang"].text
    label_df["worksheet"] = dataframe_materialization.metadata["worksheet"].text
    label_df["row_number"] = df.index
    label_df["datapoint_count"] = df.loc[:, "B":].apply(lambda row: sum((row != 0) & (row != "")), axis="columns")

    # Store a bool to indicate whether the row contains any summary data
    summary_cols = df.loc[:, summary_start_col:].fillna(0).map(lambda x: 0 if isinstance(x, str) else x).astype(float)
    label_df["in_summary"] = summary_cols.sum(axis="columns") > 0

    # Create a sample of rows that contain data, because the first rows may not contain any values.
    # For example the Data sheet contains data for Camel's Milk first, which isn't a common Livelihood Activity.
    sample_df = label_df[label_df["in_summary"]]
    sample_rows = min(len(sample_df), config.preview_rows)

    return Output(
        label_df,
        metadata={
            "num_labels": len(label_df),
            "num_datapoints": int(label_df["datapoint_count"].sum()),
            "num_summaries": int(label_df["in_summary"].sum()),
            # Escape the ~ in the partition_key, otherwise it is rendered as strikethrough
            "preview": MetadataValue.md(label_df.head(config.preview_rows).to_markdown().replace("~", "\\~")),
            "sample": MetadataValue.md(sample_df.sample(sample_rows).to_markdown().replace("~", "\\~")),
        },
    )


def get_all_bss_labels_dataframe(
    config: BSSMetadataConfig, label_dataframe: dict[str, pd.DataFrame]
) -> Output[pd.DataFrame]:
    """
    Combined dataframe of the activity labels in use across all BSSs.
    """
    df = pd.concat(list(label_dataframe.values()))
    return Output(
        df,
        metadata={
            "num_labels": len(df),
            "num_datapoints": int(df["datapoint_count"].sum()),
            "num_summaries": int(df["in_summary"].sum()),
            # Escape the ~ in the partition_key, otherwise it is rendered as strikethrough
            "preview": MetadataValue.md(df.head(config.preview_rows).to_markdown().replace("~", "\\~")),
            "sample": MetadataValue.md(
                df[df["in_summary"]].sample(config.preview_rows).to_markdown().replace("~", "\\~")
            ),
        },
    )


def get_summary_bss_label_dataframe(
    config: BSSMetadataConfig, all_labels_dataframe: dict[str, pd.DataFrame]
) -> Output[pd.DataFrame]:
    df = all_labels_dataframe.sort_values(by=["label_lower", "row_number", "bss"])

    # Group by label_lower and aggregate
    df = (
        df.groupby("label_lower")
        .agg(
            langs=(
                "lang",
                lambda x: ", ".join(x.sort_values().unique()),
            ),  # Create comma-separated list of unique languages
            datapoint_count_sum=("datapoint_count", "sum"),
            in_summary_sum=("in_summary", "sum"),
            unique_bss_count=("bss", pd.Series.nunique),
            min_row_number=("row_number", "min"),
            max_row_number=("row_number", "max"),
            bss_for_min_row=("bss", "first"),  # Assuming df is sorted by row_number within each group
            bss_for_max_row=("bss", "last"),  # Assuming df is sorted by row_number within each group
        )
        .reset_index()
    )

    df = df.sort_values(by=["min_row_number", "label_lower", "bss_for_min_row", "bss_for_max_row"])
    df = df.rename(
        columns={"label_lower": "label", "datapoint_count_sum": "datapoint_count", "in_summary_sum": "summary_count"}
    )
    return Output(
        df,
        metadata={
            "num_labels": len(df),
            "num_datapoints": int(df["datapoint_count"].sum()),
            "preview": MetadataValue.md(df.sample(config.preview_rows).to_markdown()),
            "datapoint_preview": MetadataValue.md(
                df[df["datapoint_count"] > 0].sample(config.preview_rows).to_markdown()
            ),
        },
    )<|MERGE_RESOLUTION|>--- conflicted
+++ resolved
@@ -62,12 +62,9 @@
     "BASE DE RÉFÉRENAE",
     "range",
     "interval",
-<<<<<<< HEAD
+    "intervales",  # 2023 Mali BSSs
     "Average",  # For timeline sheet
     "MOYENNE",
-=======
-    "intervales",  # 2023 Mali BSSs
->>>>>>> 91517a04
 ]
 
 
@@ -344,16 +341,10 @@
     # Set the column names to match Excel
     df.columns = [get_column_letter(col + 1) for col in df.columns]
 
-<<<<<<< HEAD
     # Find the last column before the summary column, which is in row 3 for the WB, data sheets and 4 for timeline sheet
     row = 4 if bss_sheet == "Timeline" else 3
     end_col = get_index(SUMMARY_LABELS, df.loc[row], offset=-1)
     if end_col == df.columns[-1]:  # Need the last row because get_index has offset=-1
-=======
-    # Find the last column before the summary column, which is in row 3
-    end_col = get_index(SUMMARY_LABELS, df.loc[3], offset=-1)
-    if not end_col:
->>>>>>> 91517a04
         raise ValueError(f'No cell containing any of the summary strings: {", ".join(SUMMARY_LABELS)}')
 
     if not num_summary_cols:
