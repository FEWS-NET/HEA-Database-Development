--- conflicted
+++ resolved
@@ -11,11 +11,8 @@
 import pandas as pd
 import requests
 from dagster import OpExecutionContext, job, op
-<<<<<<< HEAD
+from django.contrib.gis.geos import GEOSGeometry, MultiPolygon, Polygon
 from django.db import transaction
-=======
-from django.contrib.gis.geos import GEOSGeometry, MultiPolygon, Polygon
->>>>>>> 7b647d91
 from gdrivefs.core import GoogleDriveFile
 from upath import UPath
 
@@ -27,7 +24,6 @@
 # Configure Django with our custom settings before importing any Django classes
 django.setup()
 
-<<<<<<< HEAD
 from baseline.lookups import CommunityLookup  # NOQA: E402
 from baseline.models import (  # NOQA: E402
     Community,
@@ -35,10 +31,6 @@
     LivelihoodZoneBaselineCorrection,
 )
 from common.lookups import ClassifiedProductLookup, UserLookup  # NOQA: E402
-=======
-from baseline.models import LivelihoodZoneBaseline  # NOQA: E402
-from common.lookups import ClassifiedProductLookup  # NOQA: E402
->>>>>>> 7b647d91
 from common.models import ClassifiedProduct  # NOQA: E402
 from metadata.models import ActivityLabel  # NOQA: E402
 
@@ -179,7 +171,6 @@
 
 
 @op
-<<<<<<< HEAD
 def load_all_corrections(context: OpExecutionContext):
     """
     Load all Corrections from the BSS Metadata Google Sheet into the Django models.
@@ -459,7 +450,8 @@
                 )
 
             context.log.info(f"Skipped {len(unchanged_aliases)} Communities with unchanged aliases")
-=======
+
+            
 def load_all_fewsnet_geographies(context: OpExecutionContext):
     """
     Load all Livelihood Zone Baseline geographies from the FEWS NET Data Warehouse via the API.
@@ -515,19 +507,15 @@
                     context.log.info(f"Updated geometry for {livelihood_zone_baseline}")
                     continue
             context.log.warning(f"Failed to find FEWS NET geometry for {livelihood_zone_baseline}")
->>>>>>> 7b647d91
 
 
 @job
 def update_metadata():
     load_all_metadata()
-<<<<<<< HEAD
     load_all_corrections()
     load_all_community_aliases()
-=======
 
 
 @job
 def load_all_geographies():
-    load_all_fewsnet_geographies()
->>>>>>> 7b647d91
+    load_all_fewsnet_geographies()