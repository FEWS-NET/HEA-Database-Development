--- conflicted
+++ resolved
@@ -105,10 +105,9 @@
         summary_wealth_characteristic_labels_dataframe,
         consolidated_instances,
         validated_instances,
-<<<<<<< HEAD
-        consolidated_fixture,
-        uploaded_baseline,
-        imported_baseline,
+        consolidated_fixtures,
+        uploaded_baselines,
+        imported_baselines,
         seasonal_production_performance_dataframe,
         hazards_dataframe,
         seasonal_production_performance_label_dataframe,
@@ -119,11 +118,6 @@
         summary_hazard_labels_dataframe,
         seasonal_production_performance_instances,
         hazard_instances,
-=======
-        consolidated_fixtures,
-        uploaded_baselines,
-        imported_baselines,
->>>>>>> 91517a04
     ],
     jobs=[update_metadata, update_external_assets, upload_baselines, extract_dataframes, import_baseline_from_fixture],
     resources={
